#  ___________________________________________________________________________
#
#  Pyomo: Python Optimization Modeling Objects
#  Copyright 2017 National Technology and Engineering Solutions of Sandia, LLC
#  Under the terms of Contract DE-NA0003525 with National Technology and 
#  Engineering Solutions of Sandia, LLC, the U.S. Government retains certain 
#  rights in this software.
#  This software is distributed under the 3-clause BSD License.
#  ___________________________________________________________________________

__all__ = ("ScenarioTreeManagerSolverClientSerial",
           "ScenarioTreeManagerSolverClientPyro",
           "ScenarioTreeManagerFactory")

# TODO: handle pyro as the solver manager when even when the
#       pyro scenario tree manager is used

import math
import time

from pyutilib.pyro import (shutdown_pyro_components,
                           using_pyro4)
from pyomo.opt import (UndefinedData,
                       undefined,
                       SolverFactory,
                       SolverStatus,
                       TerminationCondition,
                       SolutionStatus)
from pyomo.opt.base.solvers import OptSolver
from pyomo.opt.parallel import SolverManagerFactory
from pyomo.pysp.util.config import (PySPConfigValue,
                                    PySPConfigBlock,
                                    safe_declare_common_option,
                                    safe_register_common_option)
from pyomo.pysp.util.configured_object import PySPConfiguredObject
from pyomo.pysp.scenariotree.preprocessor import ScenarioTreePreprocessor
from pyomo.pysp.scenariotree.manager import \
    (ScenarioTreeManager,
     _ScenarioTreeManagerWorker,
     ScenarioTreeManagerClientSerial,
     ScenarioTreeManagerClientPyro)

from six import itervalues, iteritems

#
# The ScenarioTreeManagerSolver interface adds additional
# functionality to the ScenarioTreeManager manager interface
# relating to preprocessing and solving of scenarios and
# bundles as well as fixing and freeing scenario tree
# variables.
#

class PySPFailedSolveStatus(RuntimeError):
    """This exception gets raised when one or more
    subproblem solve statuses fail basic status checks when
    processing the results of solve requests by the
    ScenarioTreeManagerSolver."""
    def __init__(self, failures, *args, **kwds):
        super(PySPFailedSolveStatus, self).__init__(*args, **kwds)
        assert type(failures) in (list, tuple)
        self.failures = tuple(failures)

class ScenarioTreeManagerSolverResults(object):
    """A container that summarizes the results of solve
    request to a ScenarioTreeManagerSolver. Results will
    be organized by scenario name or bundle name,
    depending on the solve type."""

    def __init__(self, solve_type):
        assert solve_type in ('scenarios','bundles')

        # The type of solve used to generate these results
        # Will always be one of 'scenarios' or 'bundles'
        self._solve_type = solve_type

        # Maps scenario name (or bundle name) to the
        # objective value reported by the corresponding
        # sub-problem.
        self._objective = {}

        # Similar to the above, but calculated from the
        # some of the stage costs for the object, which
        # can be different from the objective when it is
        # augmented by a PySP algorithm.
        self._cost = {}

        # Maps scenario name (or bundle name) to the gap
        # reported by the solver when solving the
        # associated instance. If there is no entry,
        # then there has been no solve. Values can be
        # undefined when the solver plugin does not
        # report a gap.
        self._gap = {}

        # Maps scenario name (or bundle name) to the
        # last solve time reported for the corresponding
        # sub-problem. Presently user time, due to
        # deficiency in solver plugins. Ultimately want
        # wall clock time for reporting purposes.
        self._solve_time = {}

        # Similar to the above, but the time consumed by
        # the invocation of the solve() method on
        # whatever solver plugin was used.
        self._pyomo_solve_time = {}

        # Maps scenario name (or bundle name) to the
        # solver status associated with the solves. If
        # there is no entry or it is undefined, then the
        # object was not solved.
        self._solver_status = {}

        # Maps scenario name (or bundle name) to the
        # solver termination condition associated with
        # the solves. If there is no entry or it is
        # undefined, then the object was not solved.
        self._termination_condition = {}

        # Maps scenario name (or bundle name) to the
        # solution status associated with the solves. If
        # there is no entry or it is undefined, then the
        # object was not solved.
        self._solution_status = {}

    @property
    def solve_type(self):
        """Return a string indicating the type of
        objects associated with these solve results
        ('scenarios' or 'bundles')."""
        return self._solve_type

    @property
    def objective(self):
        """Return a dictionary with the objective values
        for all objects associated with these solve
        results."""
        return self._objective

    @property
    def cost(self):
        """Return a dictionary with the sum of the stage
        costs for all objects associated with these
        solve results."""
        return self._cost

    @property
    def pyomo_solve_time(self):
        """Return a dictionary with the pyomo solve
        times for all objects associated with these
        solve results."""
        return self._pyomo_solve_time

    @property
    def solve_time(self):
        """Return a dictionary with solve times for all
        objects associated with these solve results."""
        return self._solve_time

    @property
    def gap(self):
        """Return a dictionary with solution gaps for
        all objects associated with these solve
        results."""
        return self._gap

    @property
    def solver_status(self):
        """Return a dictionary with solver statuses for
        all objects associated with these solve
        results."""
        return self._solver_status

    @property
    def termination_condition(self):
        """Return a dictionary with solver termination
        conditions for all objects associated with these
        solve results."""
        return self._termination_condition

    @property
    def solution_status(self):
        """Return a dictionary with solution statuses
        for all objects associated with these solve
        results."""
        return self._solution_status


    def update(self, results):
        assert isinstance(results,
                          ScenarioTreeManagerSolverResults)
        if results.solve_type != self.solve_type:
            raise ValueError(
                "Can not update scenario tree manager solver "
                "results object with solve type '%s' from "
                "another results object with a different solve "
                "type '%s'" % (self.solve_type, results.solve_type))
        for attr_name in ("objective",
                          "cost",
                          "pyomo_solve_time",
                          "solve_time",
                          "gap",
                          "solver_status",
                          "termination_condition",
                          "solution_status"):
            getattr(self, attr_name).update(
                getattr(results, attr_name))

    def results_for(self, object_name):
        """Return a dictionary that summarizes all
        results information for an individual object
        associated with these solve results."""
        if object_name not in self.objective:
            raise KeyError(
                "This results object does not hold any "
                "results for scenario tree object with "
                "name: %s" % (object_name))
        results = {}
        for attr_name in ("objective",
                          "cost",
                          "pyomo_solve_time",
                          "solve_time",
                          "gap",
                          "solver_status",
                          "termination_condition",
                          "solution_status"):
            results[attr_name] = getattr(self, attr_name)[object_name]
        return results

    def pprint(self, output_times=False, filter_names=None):
        """Print a summary of the solve results included in this object."""

        object_names = list(filter(filter_names,
                                   sorted(self.objective.keys())))
        if len(object_names) == 0:
            print("No result data available")
            return

        max_name_len = max(len(str(_object_name)) \
                           for _object_name in object_names)
        if self.solve_type == 'bundles':
            max_name_len = max((len("Bundle Name"), max_name_len))
            line = (("%-"+str(max_name_len)+"s  ") % "Bundle Name")
        else:
            assert self.solve_type == 'scenarios'
            max_name_len = max((len("Scenario Name"), max_name_len))
            line = (("%-"+str(max_name_len)+"s  ") % "Scenario Name")
        line += ("%-16s %-16s %-14s %-14s %-16s %-16s"
                 % ("Cost",
                    "Objective",
                    "Objective Gap",
                    "Solver Status",
                    "Term. Condition",
                    "Solution Status"))
        if output_times:
            line += (" %-11s" % ("Solve Time"))
            line += (" %-11s" % ("Pyomo Time"))
        print(line)
        for object_name in object_names:
            objective_value = self.objective[object_name]
            cost_value = self.cost[object_name]
            gap = self.gap[object_name]
            solver_status = self.solver_status[object_name]
            term_condition = self.termination_condition[object_name]
            solution_status = self.solution_status[object_name]
            line = ("%-"+str(max_name_len)+"s  ")
            line += ("%-16.7e %-16.7e")
            if (not isinstance(gap, UndefinedData)) and \
               (gap is not None):
                line += (" %-14.4e")
            else:
                line += (" %-14s")
            line += (" %-14s %-16s %-16s")
            line %= (object_name,
                     cost_value,
                     objective_value,
                     gap,
                     solver_status,
                     term_condition,
                     solution_status)
            if output_times:
                solve_time = self.solve_time.get(object_name)
                if (not isinstance(solve_time, UndefinedData)) and \
                   (solve_time is not None):
                    line += (" %-11.2f")
                else:
                    line += (" %-11s")
                line %= (solve_time,)

                pyomo_solve_time = self.pyomo_solve_time.get(object_name)
                if (not isinstance(pyomo_solve_time, UndefinedData)) and \
                   (pyomo_solve_time is not None):
                    line += (" %-11.2f")
                else:
                    line += (" %-11s")
                line %= (pyomo_solve_time,)
            print(line)
        print("")

    def pprint_status(self, filter_names=None):
        """Print a summary of the solve results included in this object."""

        object_names = list(filter(filter_names,
                                   sorted(self.objective.keys())))
        if len(object_names) == 0:
            print("No result data available")
            return

        max_name_len = max(len(str(_object_name)) \
                           for _object_name in object_names)
        if self.solve_type == 'bundles':
            max_name_len = max((len("Bundle Name"), max_name_len))
            line = (("%-"+str(max_name_len)+"s  ") % "Bundle Name")
        else:
            assert self.solve_type == 'scenarios'
            max_name_len = max((len("Scenario Name"), max_name_len))
            line = (("%-"+str(max_name_len)+"s  ") % "Scenario Name")
        line += ("%-14s %-16s %-16s"
                 % ("Solver Status",
                    "Term. Condition",
                    "Solution Status"))
        print(line)
        for object_name in object_names:
            solver_status = self.solver_status[object_name]
            term_condition = self.termination_condition[object_name]
            solution_status = self.solution_status[object_name]
            line = ("%-"+str(max_name_len)+"s  ")
            line += ("%-14s %-16s %-16s")
            line %= (object_name,
                     solver_status,
                     term_condition,
                     solution_status)
            print(line)
        print("")

    def print_timing_summary(self, filter_names=None):

        object_names = list(filter(filter_names,
                                   sorted(self.objective.keys())))
        if len(object_names) == 0:
            print("No result data available")
            return

        # if any of the solve times are of type
        # pyomo.opt.results.container.UndefinedData, then don't
        # output timing statistics.
        solve_times = list(self.solve_time[object_name]
                           for object_name in object_names)
        if any(isinstance(x, UndefinedData)
               for x in solve_times):
            print("At least one of the %s had an undefined solve time - "
                  "skipping timing statistics" % (object_type))
        else:
            solve_times = [float(x) for x in solve_times]
            mean = sum(solve_times) / float(len(solve_times))
            std_dev = math.sqrt(sum(pow(x-mean,2.0) for x in solve_times) / \
                                float(len(solve_times)))
            print("Solve time statistics for %s - Min: "
                  "%0.2f Avg: %0.2f Max: %0.2f StdDev: %0.2f (seconds)"
                  % (self.solve_type,
                     min(solve_times),
                     mean,
                     max(solve_times),
                     std_dev))

        # if any of the solve times are of type
        # pyomo.opt.results.container.UndefinedData, then don't
        # output timing statistics.
        pyomo_solve_times = list(self.pyomo_solve_time[object_name]
                                 for object_name in object_names)
        if any(isinstance(x, UndefinedData)
               for x in pyomo_solve_times):
            print("At least one of the %s had an undefined pyomo solve time - "
                  "skipping timing statistics" % (object_type))
        else:
            pyomo_solve_times = [float(x) for x in pyomo_solve_times]
            mean = sum(pyomo_solve_times) / float(len(pyomo_solve_times))
            std_dev = \
                math.sqrt(sum(pow(x-mean,2.0) for x in pyomo_solve_times) / \
                          float(len(pyomo_solve_times)))
            print("Pyomo solve time statistics for %s - Min: "
                  "%0.2f Avg: %0.2f Max: %0.2f StdDev: %0.2f (seconds)"
                  % (self.solve_type,
                     min(pyomo_solve_times),
                     mean,
                     max(pyomo_solve_times),
                     std_dev))

if using_pyro4:
    import Pyro4
    from Pyro4.util import SerializerBase
    # register hooks for ScenarioTreeManagerSolverResults
    def ScenarioTreeManagerSolverResults_to_dict(obj):
        data = {"__class__": ("pyomo.pysp.scenario_tree.manager_solver."
                              "ScenarioTreeManagerSolverResults")}
        data.update(obj.__dict__)
        # Convert enums to strings to avoid difficult
        # behavior related to certain Pyro serializer
        # settings
        for attr_name in ('_solver_status',
                          '_termination_condition',
                          '_solution_status'):
            data[attr_name] = \
                dict((key, str(val)) for key,val
                     in data[attr_name].items())
        return data
    def dict_to_ScenarioTreeManagerSolverResults(classname, d):
        obj = ScenarioTreeManagerSolverResults(d['_solve_type'])
        assert "__class__" not in d
        obj.__dict__.update(d)
        # Convert status strings back to enums. These are
        # transmitted as strings to avoid difficult behavior
        # related to certain Pyro serializer settings
        for object_name in obj.solver_status:
            obj.solver_status[object_name] = \
                getattr(SolverStatus,
                        obj.solver_status[object_name])
        for object_name in obj.termination_condition:
            obj.termination_condition[object_name] = \
                getattr(TerminationCondition,
                        obj.termination_condition[object_name])
        for object_name in obj.solution_status:
            obj.solution_status[object_name] = \
                getattr(SolutionStatus,
                    obj.solution_status[object_name])
        return obj
    SerializerBase.register_class_to_dict(
        ScenarioTreeManagerSolverResults,
        ScenarioTreeManagerSolverResults_to_dict)
    SerializerBase.register_dict_to_class(
        ("pyomo.pysp.scenario_tree.manager_solver."
         "ScenarioTreeManagerSolverResults"),
        dict_to_ScenarioTreeManagerSolverResults)

class ScenarioTreeManagerSolver(ScenarioTreeManager,
                                PySPConfiguredObject):

    _declared_options = \
        PySPConfigBlock("Options declared for the "
                        "ScenarioTreeManagerSolver class")

    #
    # solve and I/O related
    #
    safe_declare_common_option(_declared_options,
                               "symbolic_solver_labels")
    safe_declare_common_option(_declared_options,
                               "mipgap")
    safe_declare_common_option(_declared_options,
                               "solver_options")
    safe_declare_common_option(_declared_options,
                               "solver")
    safe_declare_common_option(_declared_options,
                               "solver_io")
    safe_declare_common_option(_declared_options,
                               "solver_manager")
    safe_declare_common_option(_declared_options,
                               "disable_warmstart")
    safe_declare_common_option(_declared_options,
                               "disable_advanced_preprocessing")
    safe_declare_common_option(_declared_options,
                               "output_solver_log")
    safe_declare_common_option(_declared_options,
                               "output_solver_results")
    safe_declare_common_option(_declared_options,
                               "keep_solver_files")
    safe_declare_common_option(_declared_options,
                               "comparison_tolerance_for_fixed_variables")

    def __init__(self, *args, **kwds):
        if self.__class__ is ScenarioTreeManagerSolver:
            raise NotImplementedError(
                "%s is an abstract class for subclassing" % self.__class__)

        super(ScenarioTreeManagerSolver, self).__init__(*args, **kwds)

        # the objective sense of the subproblems
        self._objective_sense = None

        # the preprocessor for instances (this can be None)
        self._preprocessor = None

    def _solve_objects(self,
                       object_type,
                       objects,
                       update_stages,
                       ephemeral_solver_options,
                       disable_warmstart,
                       check_status,
                       async):

        assert object_type in ('bundles', 'scenarios')

        if update_stages is not None:
            for stage_name in update_stages:
                if stage_name not in self._scenario_tree._stage_map:
                    raise ValueError("Can not update solution at stage %s. "
                                     "A scenario tree stage with this name "
                                     "does not exist." % (stage_name))

        # queue the solves
        _async_solve_result = self._queue_object_solves(
            object_type,
            objects,
            update_stages,
            ephemeral_solver_options,
            disable_warmstart)

        result = self.AsyncResultCallback(
            lambda: self._process_solve_results(
                object_type,
                update_stages,
                _async_solve_result.complete(),
                check_status))
        if not async:
            result = result.complete()
        return result

    #
    # Interface
    #

    @property
    def objective_sense(self):
        """Return the objective sense declared for all
        subproblems."""
        return self._objective_sense

    def solve_subproblems(self,
                          subproblems=None,
                          **kwds):
        """Solve scenarios or bundles (if they exist)."""
        ret = None
        if self._scenario_tree.contains_bundles():
            ret = self.solve_bundles(bundles=subproblems,
                                     **kwds)
        else:
            ret = self.solve_scenarios(scenarios=subproblems,
                                       **kwds)
        return ret

    def solve_scenarios(self,
                        scenarios=None,
                        update_stages=None,
                        ephemeral_solver_options=None,
                        disable_warmstart=False,
                        check_status=True,
                        async=False):
        """Solve scenarios (ignoring bundles even if they exists)."""
        return self._solve_objects('scenarios',
                                   scenarios,
                                   update_stages,
                                   ephemeral_solver_options,
                                   disable_warmstart,
                                   check_status,
                                   async)

    def solve_bundles(self,
                      bundles=None,
                      update_stages=None,
                      ephemeral_solver_options=None,
                      disable_warmstart=False,
                      check_status=True,
                      async=False):
        """Solve the bundles (they must exists)."""
        if not self._scenario_tree.contains_bundles():
            raise RuntimeError(
                "Unable to solve bundles. No bundles exist")
        return self._solve_objects('bundles',
                                   bundles,
                                   update_stages,
                                   ephemeral_solver_options,
                                   disable_warmstart,
                                   check_status,
                                   async)

    def _process_solve_results(self,
                               object_type,
                               update_stages,
                               solve_results,
                               check_status):
        """Process and load previously queued solve results."""
        assert object_type in ('bundles', 'scenarios')
        _process_function = self._process_bundle_solve_result \
                            if (object_type == 'bundles') else \
                               self._process_scenario_solve_result

        manager_results = ScenarioTreeManagerSolverResults(object_type)
        failures = []
        for object_name in solve_results:

            results = solve_results[object_name]

            if self.get_option("verbose"):
                print("Processing results for %s=%s"
                      % (object_type[:-1],
                         object_name))

            start_load = time.time()
            #
            # This method is expected to:
            #  - update the dictionaries on the manager_results object
            #    (e.g., objective, gap, solution_status)
            #  - update solutions on scenario tree objects
            _process_function(object_name,
                              update_stages,
                              results,
                              manager_results=manager_results)

            if check_status:
                if not (((manager_results.solution_status[object_name] ==
                          SolutionStatus.optimal) or \
                         (manager_results.solution_status[object_name] ==
                          SolutionStatus.feasible)) and \
                        ((manager_results.solver_status[object_name] == \
                          SolverStatus.ok) or
                         (manager_results.solver_status[object_name] == \
                          SolverStatus.warning))):
                    failures.append(object_name)
                    if self.get_option("verbose"):
                        print("Solve failed for %s=%s"
                              % (object_type[:-1], object_name))
                else:
                    if self.get_option("verbose"):
                        print("Successfully completed solve for %s=%s"
                              % (object_type[:-1], object_name))
            else:
                if self.get_option("verbose"):
                    print("Solve for %s=%s has completed. "
                          "Skipping status check."
                          % (object_type[:-1], object_name))

            if self.get_option("output_times") or \
               self.get_option("verbose"):
                print("Time loading results for %s %s=%0.2f seconds"
                      % (object_type[:-1],
                         object_name,
                         time.time() - start_load))

        if len(failures) > 0:
            print(" ** At least one of the %s failed to solve! ** "
                  % (object_type))
            print("Reporting statues for failed %s:" % (object_type))
            manager_results.pprint_status(filter_names=lambda x: x in failures)
            raise PySPFailedSolveStatus(
                failures,
                "Solve status check failed for %s %s"
                % (len(failures), object_type))

        if self.get_option("verbose"):
            manager_results.pprint(
                output_times=self.get_option("output_times"))

        if self.get_option("output_times") or \
           self.get_option("verbose"):
            if len(failures) > 0:
                print("Skipping timing statistics due to one or more "
                      "solve failures" % (object_type))
            else:
                manager_results.print_timing_summary()

        return manager_results

    def push_fix_queue_to_instances(self):
        """Pushed the fixed queue on the scenario tree nodes onto the
        actual variables on the scenario instances.

        * NOTE: This function is poorly named and this functionality
                will likely be changed in the near future. Ideally, fixing
                would be done through the scenario tree manager, rather
                than through the scenario tree (with this function being invoked
                afterward.)

        """
        if self.get_option("verbose"):
            print("Synchronizing fixed variable statuses on scenario tree nodes")
        node_count = self._push_fix_queue_to_instances_impl()
        if node_count > 0:
            if self.get_option("verbose"):
                print("Updated fixed statuses on %s scenario tree nodes"
                      % (node_count))
        else:
            if self.get_option("verbose"):
                print("No synchronization was needed for scenario tree nodes")

    #
    # Methods defined by derived class that are not
    # part of the user interface
    #

    def _queue_object_solves(self, *args, **kwds):
        raise NotImplementedError                  #pragma:nocover

    def _process_bundle_solve_result(self, *args, **kwds):
        raise NotImplementedError                  #pragma:nocover

    def _process_scenario_solve_result(self, *args, **kwds):
        raise NotImplementedError                  #pragma:nocover

    def _push_fix_queue_to_instances_impl(self, *args, **kwds):
        raise NotImplementedError                  #pragma:nocover

#
# A partial implementation of the ScenarioTreeManagerSolver
# interface that is common to both the Serial scenario
# tree manager solver as well as the Pyro-based manager solver worker
#

class _ScenarioTreeManagerSolverWorker(_ScenarioTreeManagerWorker,
                                       PySPConfiguredObject):

    _declared_options = \
        PySPConfigBlock("Options declared for the "
                        "_ScenarioTreeManagerSolverWorker class")

    # options for controlling the solver manager
    # (not the scenario tree manager)
    safe_declare_common_option(_declared_options,
                               "pyro_host")
    safe_declare_common_option(_declared_options,
                               "pyro_port")

    ScenarioTreePreprocessor.register_options(_declared_options)

    @property
    def preprocessor(self):
        return self._preprocessor

    def __init__(self, *args, **kwds):
        if self.__class__ is _ScenarioTreeManagerSolverWorker:
            raise NotImplementedError(
                "%s is an abstract class for subclassing" % self.__class__)

        super(_ScenarioTreeManagerSolverWorker, self).__init__(*args, **kwds)

        # solver related objects
        self._scenario_solvers = {}
        self._bundle_solvers = {}
        self._preprocessor = None
        self._solver_manager = None

        # there are situations in which it is valuable to snapshot /
        # store the solutions associated with the scenario
        # instances. for example, when one wants to use a warm-start
        # from a particular iteration solve, following a modification
        # and re-solve of the problem instances in a user-defined
        # callback. the following nested dictionary is intended to
        # serve that purpose. The nesting is dependent on whether
        # bundling and or phpyro is in use
        self._cached_solutions = {}
        self._cached_scenariotree_solutions = {}

        # results objects from the most recent round of solves These
        # may hold more information than just variable values and so
        # can be useful to hold on to until the next round of solves
        # (keys are bundle name or scenario name)
        self._solver_results = {}

    # invoke after the scenario and bundle instances have been created
    def _init_solver_worker(self):

        # initialize the preprocessor
        self._preprocessor = None
        if not self.get_option("disable_advanced_preprocessing"):
            self._preprocessor = ScenarioTreePreprocessor(self._options)

        # initialize the solver manager
        self._solver_manager = SolverManagerFactory(
            self.get_option("solver_manager"),
            host=self.get_option('pyro_host'),
            port=self.get_option('pyro_port'))
        for scenario in self._scenario_tree._scenarios:
            assert scenario._instance is not None
            solver = self._scenario_solvers[scenario.name] = \
                SolverFactory(self.get_option("solver"),
                              solver_io=self.get_option("solver_io"))
            if self._preprocessor is not None:
                self._preprocessor.add_scenario(scenario,
                                                scenario._instance,
                                                solver)
        for bundle in self._scenario_tree._scenario_bundles:
            solver = self._bundle_solvers[bundle.name] = \
                SolverFactory(self.get_option("solver"),
                              solver_io=self.get_option("solver_io"))
            bundle_instance = \
                self._bundle_binding_instance_map[bundle.name]
            if self._preprocessor is not None:
                self._preprocessor.add_bundle(bundle,
                                              bundle_instance,
                                              solver)

        self._objective_sense = \
            self._scenario_tree._scenarios[0]._objective_sense
        assert all(_s._objective_sense == self._objective_sense
                   for _s in self._scenario_tree._scenarios)

    #
    # Creates a deterministic symbol map for variables on an
    # instance. This allows convenient transmission of information to
    # and from ScenarioTreeSolverWorkers and makes it easy to save solutions
    # using a pickleable dictionary of symbols -> values
    #
    def _create_instance_symbol_maps(self, ctypes):

        for instance in itervalues(self._instances):

            create_block_symbol_maps(instance, ctypes)

    #
    # Override some methods for ScenarioTreeManager that
    # were implemented by _ScenarioTreeManagerWorker:
    #

    def _close_impl(self):
        super(_ScenarioTreeManagerSolverWorker, self)._close_impl()
        if self._solver_manager is not None:
            self._solver_manager.deactivate()
            self._solver_manager = None
        for solver in self._scenario_solvers.values():
            solver.deactivate()
        self._scenario_solvers = {}
        for solver in self._bundle_solvers.values():
            solver.deactivate()
        self._bundle_solvers = {}
        self._preprocessor = None
        self._objective_sense = None

    # Adds to functionality to _ScenarioTreeManagerWorker by
    # registering the bundle instance with the preprocessor and
    # creating a solver for the bundle
    def _add_bundle_impl(self, bundle_name, scenario_list):
        super(_ScenarioTreeManagerSolverWorker, self).\
            _add_bundle_impl(bundle_name, scenario_list)
        assert bundle_name not in self._bundle_solvers
        self._bundle_solvers[bundle_name] = \
            SolverFactory(self.get_option("solver"),
                          solver_io=self.get_option("solver_io"))
        if self._preprocessor is not None:
            self._preprocessor.add_bundle(
                self._scenario_tree.get_bundle(bundle_name),
                self._bundle_binding_instance_map[bundle_name],
                self._bundle_solvers[bundle_name])

    # Adds to functionality to _ScenarioTreeManagerWorker by
    # registering the bundle instance with the preprocessor and
    # creating a solver for the bundle
    def _remove_bundle_impl(self, bundle_name):
        assert bundle_name in self._bundle_solvers
        if self._preprocessor is not None:
            self._preprocessor.remove_bundle(
                self._scenario_tree.get_bundle(bundle_name))
        self._bundle_solvers[bundle_name].deactivate()
        del self._bundle_solvers[bundle_name]
        super(_ScenarioTreeManagerSolverWorker, self).\
            _remove_bundle_impl(bundle_name)

    #
    # Abstract methods for ScenarioTreeManagerSolver:
    #

    def _queue_object_solves(self,
                             object_type,
                             objects,
                             update_stages,
                             ephemeral_solver_options,
                             disable_warmstart):

        if self.get_option("verbose"):
            print("Queuing %s solves" % (object_type[:-1]))

        assert object_type in ('bundles', 'scenarios')
        # unused: update_stages

        solver_dict = None
        instance_dict = None
        if object_type == 'bundles':
            if objects is None:
                objects = self._scenario_tree._scenario_bundle_map
            solver_dict = self._bundle_solvers
            instance_dict = self._bundle_binding_instance_map
            for bundle_name in objects:
                for scenario_name in self._scenario_tree.\
                    get_bundle(bundle_name).\
                       scenario_names:
                    self._scenario_tree.get_scenario(scenario_name).\
                        _instance_objective.deactivate()
            if self._preprocessor is not None:
                self._preprocessor.preprocess_bundles(bundles=objects)
        else:
            if objects is None:
                objects = self._scenario_tree._scenario_map
            solver_dict = self._scenario_solvers
            instance_dict = self._instances
            if self._scenario_tree.contains_bundles():
                for scenario_name in objects:
                    self._scenario_tree.get_scenario(scenario_name).\
                        _instance_objective.activate()
            if self._preprocessor is not None:
                self._preprocessor.preprocess_scenarios(scenarios=objects)
        assert solver_dict is not None
        assert instance_dict is not None

        # setup common solve keywords
        common_kwds = {}
        common_kwds['tee'] = self.get_option("output_solver_log")
        common_kwds['keepfiles'] = self.get_option("keep_solver_files")
        common_kwds['symbolic_solver_labels'] = \
            self.get_option("symbolic_solver_labels")
        # we always rely on ourselves to load solutions - we control
        # the error checking and such.
        common_kwds['load_solutions'] = False

        # Load preprocessor related io_options
        if self._preprocessor is not None:
            common_kwds.update(self._preprocessor.get_solver_keywords())

        # Load solver options
        solver_options = {}
        if type(self.get_option("solver_options")) is tuple:
            solver_options.update(
                OptSolver._options_string_to_dict(
                    "".join(self.get_option("solver_options"))))
        else:
            solver_options.update(self.get_option("solver_options"))
        if self.get_option("mipgap") is not None:
            solver_options['mipgap'] = self.get_option("mipgap")
        common_kwds['options'] = solver_options

        #
        # override "persistent" values that are included from this
        # classes registered options
        #
        if ephemeral_solver_options is not None:
            common_kwds['options'].update(ephemeral_solver_options)

        # maps action handles to subproblem names
        action_handle_data = {}
        for object_name in objects:

            opt = solver_dict[object_name]
            instance = instance_dict[object_name]
            if (not self.get_option("disable_warmstart")) and \
               (not disable_warmstart) and \
               opt.warm_start_capable():
                new_action_handle = \
                    self._solver_manager.queue(instance,
                                               opt=opt,
                                               warmstart=True,
                                               **common_kwds)
            else:
                new_action_handle = \
                    self._solver_manager.queue(instance,
                                               opt=opt,
                                               **common_kwds)

            action_handle_data[new_action_handle] = object_name

        return self.AsyncResult(
            self._solver_manager, action_handle_data=action_handle_data)

    def _process_bundle_solve_result(self,
                                     bundle_name,
                                     update_stages,
                                     results,
                                     manager_results=None):

        if manager_results is None:
            manager_results = ScenarioTreeManagerSolverResults('bundles')

        bundle = self._scenario_tree.get_bundle(bundle_name)
        bundle_instance = self._bundle_binding_instance_map[bundle.name]

        if self.get_option("output_solver_results"):
            print("Results for bundle=%s" % (bundle_name))
            results.write(num=1)

        # if the solver plugin doesn't populate the
        # user_time field, it is by default of type
        # UndefinedData - defined in pyomo.opt.results
        if hasattr(results.solver,"user_time") and \
           (not isinstance(results.solver.user_time,
                           UndefinedData)) and \
           (results.solver.user_time is not None):
            # the solve time might be a string, or might
            # not be - we eventually would like more
            # consistency on this front from the solver
            # plugins.
            manager_results.solve_time[bundle_name] = \
                float(results.solver.user_time)
        elif hasattr(results.solver,"time"):
            solve_time = results.solver.time
            manager_results.solve_time[bundle_name] = \
                float(results.solver.time)
        else:
            manager_results.solve_time[bundle_name] = undefined

        if hasattr(results,"pyomo_solve_time"):
            manager_results.pyomo_solve_time[bundle_name] = \
                results.pyomo_solve_time
        else:
            manager_results.pyomo_solve_time[bundle_name] = undefined

        manager_results.solver_status[bundle_name] = \
            results.solver.status
        manager_results.termination_condition[bundle_name] = \
            results.solver.termination_condition

        if len(results.solution) > 0:
            assert len(results.solution) == 1

            results_sm = results._smap
            bundle_instance.solutions.load_from(
                results,
                allow_consistent_values_for_fixed_vars=\
                   not self.get_option("preprocess_fixed_variables"),
                comparison_tolerance_for_fixed_vars=\
                   self.get_option("comparison_tolerance_for_fixed_variables"),
                ignore_fixed_vars=self.get_option("preprocess_fixed_variables"))
            self._solver_results[bundle_name] = \
                (results, results_sm)

            solution0 = results.solution(0)
            if hasattr(solution0, "gap") and \
               (solution0.gap is not None):
                manager_results.gap[bundle_name] = solution0.gap
            else:
                manager_results.gap[bundle_name] = undefined

            manager_results.solution_status[bundle_name] = solution0.status

            bundle_objective_value = 0.0
            bundle_cost_value = 0.0
            for scenario_name in bundle._scenario_names:
                scenario = self._scenario_tree._scenario_map[scenario_name]
                scenario.update_solution_from_instance(stages=update_stages)
                # And we need to make sure to use the
                # probabilities assigned to scenarios in the
                # compressed bundle scenario tree
                bundle_objective_value += scenario._objective * \
                                          scenario._probability
                bundle_cost_value += scenario._cost * \
                                     scenario._probability

            manager_results.objective[bundle_name] = bundle_objective_value
            manager_results.cost[bundle_name] = bundle_cost_value

        else:

            manager_results.objective[bundle_name] = undefined
            manager_results.cost[bundle_name] = undefined
            manager_results.gap[bundle_name] = undefined
            manager_results.solution_status[bundle_name] = undefined

        return manager_results

    def _process_scenario_solve_result(self,
                                       scenario_name,
                                       update_stages,
                                       results,
                                       manager_results=None):

        if manager_results is None:
            manager_results = ScenarioTreeManagerSolverResults('scenarios')

        scenario = self._scenario_tree.get_scenario(scenario_name)
        scenario_instance = scenario._instance
        if self._scenario_tree.contains_bundles():
            scenario._instance_objective.deactivate()

        if self.get_option("output_solver_results"):
            print("Results for scenario="+scenario_name)
            results.write(num=1)

        # if the solver plugin doesn't populate the
        # user_time field, it is by default of type
        # UndefinedData - defined in pyomo.opt.results
        if hasattr(results.solver,"user_time") and \
           (not isinstance(results.solver.user_time,
                           UndefinedData)) and \
           (results.solver.user_time is not None):
            # the solve time might be a string, or might
            # not be - we eventually would like more
            # consistency on this front from the solver
            # plugins.
            manager_results.solve_time[scenario_name] = \
                float(results.solver.user_time)
        elif hasattr(results.solver,"time"):
            manager_results.solve_time[scenario_name] = \
                float(results.solver.time)
        else:
            manager_results.solve_time[scenario_name] = undefined

        if hasattr(results,"pyomo_solve_time"):
            manager_results.pyomo_solve_time[scenario_name] = \
                results.pyomo_solve_time
        else:
            manager_results.pyomo_solve_time[scenario_name] = undefined

        manager_results.solver_status[scenario_name] = \
            results.solver.status
        manager_results.termination_condition[scenario_name] = \
            results.solver.termination_condition

        if len(results.solution) > 0:
            assert len(results.solution) == 1

            results_sm = results._smap
            scenario_instance.solutions.load_from(
                results,
                allow_consistent_values_for_fixed_vars=\
                   not self.get_option("preprocess_fixed_variables"),
                comparison_tolerance_for_fixed_vars=\
                   self.get_option("comparison_tolerance_for_fixed_variables"),
                ignore_fixed_vars=self.get_option("preprocess_fixed_variables"))
            self._solver_results[scenario.name] = (results, results_sm)

            scenario.update_solution_from_instance(stages=update_stages)

            solution0 = results.solution(0)
            if hasattr(solution0, "gap") and \
               (solution0.gap is not None):
                manager_results.gap[scenario_name] = solution0.gap
            else:
                manager_results.gap[scenario_name] = undefined

            manager_results.solution_status[scenario_name] = solution0.status
            manager_results.objective[scenario_name] = scenario._objective
            manager_results.cost[scenario_name] = scenario._cost

        else:

            manager_results.objective[scenario_name] = undefined
            manager_results.cost[scenario_name] = undefined
            manager_results.gap[scenario_name] = undefined
            manager_results.solution_status[scenario_name] = undefined

        return manager_results

    def _push_fix_queue_to_instances_impl(self):

        node_count = 0
        for tree_node in self._scenario_tree._tree_nodes:

            if len(tree_node._fix_queue):
                node_count += 1
                if self._preprocessor is not None:
                    for scenario in tree_node._scenarios:
                        scenario_name = scenario.name
                        for variable_id, (fixed_status, new_value) in \
                              iteritems(tree_node._fix_queue):
                            variable_name, index = \
                                tree_node._variable_ids[variable_id]
                            if fixed_status == tree_node.VARIABLE_FREED:
                                self._preprocessor.\
                                    freed_variables[scenario_name].\
                                    append((variable_name, index))
                            elif fixed_status == tree_node.VARIABLE_FIXED:
                                self._preprocessor.\
                                    fixed_variables[scenario_name].\
                                    append((variable_name, index))

            tree_node.push_fix_queue_to_instances()

        return node_count

class ScenarioTreeManagerSolverClientSerial(ScenarioTreeManagerClientSerial,
                                            _ScenarioTreeManagerSolverWorker,
                                            ScenarioTreeManagerSolver,
                                            PySPConfiguredObject):

    _declared_options = \
        PySPConfigBlock("Options declared for the "
                        "ScenarioTreeManagerSolverClientSerial class")

    safe_declare_common_option(_declared_options,
                               "pyro_shutdown")

    def __init__(self, *args, **kwds):
        super(ScenarioTreeManagerSolverClientSerial, self).\
            __init__(*args, **kwds)

    #
    # Override some methods for ScenarioTreeManager that
    # were implemented by _ScenarioTreeManagerWorkerSolver:
    #

    def _close_impl(self):
        super(ScenarioTreeManagerSolverClientSerial, self)._close_impl()
        if self.get_option("pyro_shutdown"):
            print("Shutting down Pyro components.")
            shutdown_pyro_components(
                host=self.get_option("pyro_host"),
                port=self.get_option("pyro_port"),
                num_retries=0,
                caller_name=self.__class__.__name__)

    #
    # Override methods for ScenarioTreeManagerClient that
    # were implemented by ScenarioTreeManagerSerial:
    #

    def _init_client(self):
        handle = super(ScenarioTreeManagerSolverClientSerial, self).\
                 _init_client()
        # construct the preprocessor and solver manager
        # (this is implemented by _ScenarioTreeManagerSolverWorker)
        super(ScenarioTreeManagerSolverClientSerial, self).\
            _init_solver_worker()
        return handle

    #
    # Abstract methods for ScenarioTreeManagerSolver:
    #

    # implemented by _ScenarioTreeManagerSolverWorker
    #def _queue_object_solves(...)

    # implemented by _ScenarioTreeManagerSolverWorker
    #def _process_bundle_solve_result(...)

    # implemented by _ScenarioTreeManagerSolverWorker
    #def _process_scenario_solve_result(...)

    # implemented by _ScenarioTreeManagerSolverWorker
    #def _push_fix_queue_to_instances_impl(...)

class ScenarioTreeManagerSolverClientPyro(ScenarioTreeManagerClientPyro,
                                          ScenarioTreeManagerSolver):

    _declared_options = \
        PySPConfigBlock("Options declared for the "
                        "ScenarioTreeManagerSolverClientPyro class")

    default_registered_worker_name = 'ScenarioTreeManagerSolverWorkerPyro'

    def __init__(self, *args, **kwds):
        super(ScenarioTreeManagerSolverClientPyro, self).\
            __init__(*args, **kwds)

    def _get_queue_solve_kwds(self):
        args, kwds = self._get_common_solve_inputs()
        assert len(args) == 0
        kwds['solver_suffixes'] = []
        if not self.get_option("disable_warmstart"):
            kwds['warmstart'] = True
        # TODO
        #kwds['variable_transmission'] = \
        #    self._phpyro_variable_transmission_flags
        return args, kwds

<<<<<<< HEAD
=======
    def _request_scenario_tree_data(self):

        start_time = time.time()

        if self.get_option("verbose"):
            print("Broadcasting requests to collect scenario tree "
                  "data from workers")

        # maps scenario or bundle name to async object
        async_results = {}

        need_node_data = dict((tree_node.name, True)
                              for tree_node in self._scenario_tree._tree_nodes)
        need_scenario_data = dict((scenario.name,True)
                                  for scenario in self._scenario_tree._scenarios)

        assert not self._transmission_paused
        self.pause_transmit()
        if self._scenario_tree.contains_bundles():

            for bundle in self._scenario_tree._scenario_bundles:

                object_names = {}
                object_names['nodes'] = \
                    [tree_node.name
                     for scenario in bundle._scenario_tree._scenarios
                     for tree_node in scenario.node_list
                     if need_node_data[tree_node.name]]
                object_names['scenarios'] = \
                    [scenario_name \
                     for scenario_name in bundle._scenario_names]

                async_results[bundle.name] = \
                    self.invoke_method_on_worker(
                        self.get_worker_for_bundle(bundle.name),
                        "_collect_scenario_tree_data_for_client",
                        method_args=(object_names,),
                        async=True)

                for node_name in object_names['nodes']:
                    need_node_data[node_name] = False
                for scenario_name in object_names['scenarios']:
                    need_scenario_data[scenario_name] = False

        else:

            for scenario in self._scenario_tree._scenarios:

                object_names = {}
                object_names['nodes'] = \
                    [tree_node.name for tree_node in scenario.node_list \
                     if need_node_data[tree_node.name]]
                object_names['scenarios'] = [scenario.name]

                async_results[scenario.name] = \
                    self.invoke_method_on_worker(
                        self.get_worker_for_scenario(scenario.name),
                        "_collect_scenario_tree_data_for_client",
                        method_args=(object_names,),
                        async=True)

                for node_name in object_names['nodes']:
                    need_node_data[node_name] = False
                for scenario_name in object_names['scenarios']:
                    need_scenario_data[scenario_name] = False

        self.unpause_transmit()

        assert all(not val for val in itervalues(need_node_data))
        assert all(not val for val in itervalues(need_scenario_data))

        return async_results

    def _gather_scenario_tree_data(self, async_results):

        start_time = time.time()

        have_node_data = dict((tree_node.name, False)
                              for tree_node in self._scenario_tree._tree_nodes)
        have_scenario_data = dict((scenario.name, False)
                                  for scenario in self._scenario_tree._scenarios)

        if self.get_option("verbose"):
            print("Waiting for scenario tree data collection")

        if self._scenario_tree.contains_bundles():

            for bundle_name in async_results:

                results = async_results[bundle_name].complete()

                for tree_node_name, node_data in iteritems(results['nodes']):
                    assert have_node_data[tree_node_name] == False
                    have_node_data[tree_node_name] = True
                    tree_node = self._scenario_tree.get_node(tree_node_name)
                    tree_node._variable_ids.update(
                        node_data['_variable_ids'])
                    tree_node._standard_variable_ids.update(
                        node_data['_standard_variable_ids'])
                    tree_node._variable_indices.update(
                        node_data['_variable_indices'])
                    tree_node._integer.update(node_data['_integer'])
                    tree_node._binary.update(node_data['_binary'])
                    tree_node._semicontinuous.update(
                        node_data['_semicontinuous'])
                    # these are implied
                    tree_node._derived_variable_ids = \
                        set(tree_node._variable_ids) - \
                        tree_node._standard_variable_ids
                    tree_node._name_index_to_id = \
                        dict((val,key)
                             for key,val in iteritems(tree_node._variable_ids))

                for scenario_name, scenario_data in \
                      iteritems(results['scenarios']):
                    assert have_scenario_data[scenario_name] == False
                    have_scenario_data[scenario_name] = True
                    scenario = self._scenario_tree.get_scenario(scenario_name)
                    scenario._objective_name = scenario_data['_objective_name']
                    scenario._objective_sense = scenario_data['_objective_sense']

                if self.get_option("verbose"):
                    print("Successfully loaded scenario tree data "
                          "for bundle="+bundle_name)

        else:

            for scenario_name in async_results:

                results = async_results[scenario_name].complete()

                for tree_node_name, node_data in iteritems(results['nodes']):
                    assert have_node_data[tree_node_name] == False
                    have_node_data[tree_node_name] = True
                    tree_node = self._scenario_tree.get_node(tree_node_name)
                    tree_node._variable_ids.update(
                        node_data['_variable_ids'])
                    tree_node._standard_variable_ids.update(
                        node_data['_standard_variable_ids'])
                    tree_node._variable_indices.update(
                        node_data['_variable_indices'])
                    tree_node._integer.update(node_data['_integer'])
                    tree_node._binary.update(node_data['_binary'])
                    tree_node._semicontinuous.update(
                        node_data['_semicontinuous'])
                    # these are implied
                    tree_node._derived_variable_ids = \
                        set(tree_node._variable_ids) - \
                        tree_node._standard_variable_ids
                    tree_node._name_index_to_id = \
                        dict((val,key)
                             for key,val in iteritems(tree_node._variable_ids))

                for scenario_name, scenario_data in \
                      iteritems(results['scenarios']):
                    assert have_scenario_data[scenario_name] == False
                    have_scenario_data[scenario_name] = True
                    scenario = self._scenario_tree.get_scenario(scenario_name)
                    scenario._objective_name = scenario_data['_objective_name']
                    scenario._objective_sense = scenario_data['_objective_sense']

                if self.get_option("verbose"):
                    print("Successfully loaded scenario tree data for "
                          "scenario="+scenario_name)

        self._objective_sense = \
            self._scenario_tree._scenarios[0]._objective_sense
        assert all(_s._objective_sense == self._objective_sense
                   for _s in self._scenario_tree._scenarios)

        assert all(itervalues(have_node_data))
        assert all(itervalues(have_scenario_data))

        if self.get_option("verbose"):
            print("Scenario tree instance data successfully "
                  "collected")

        if self.get_option("output_times") or \
           self.get_option("verbose"):
            print("Scenario tree data collection time=%.2f seconds"
                  % (time.time() - start_time))

    #
    # Sends a mapping between (name,index) and ScenarioTreeID so that
    # phsolverservers are aware of the master nodes's ScenarioTreeID
    # labeling.
    #

    def _transmit_scenario_tree_ids(self):

        start_time = time.time()

        if self.get_option("verbose"):
            print("Broadcasting scenario tree id mapping"
                  "to scenario tree servers")

        assert not self._transmission_paused
        self.pause_transmit()
        action_handles = []
        if self._scenario_tree.contains_bundles():

            for bundle in self._scenario_tree._scenario_bundles:

                ids_to_transmit = {}
                for stage in bundle._scenario_tree._stages:
                    for bundle_tree_node in stage._tree_nodes:
                        # The bundle scenariotree usually isn't populated
                        # with variable value data so we need to reference
                        # the original scenariotree node
                        primary_tree_node = self._scenario_tree.\
                                            _tree_node_map[bundle_tree_node.name]
                        ids_to_transmit[primary_tree_node.name] = \
                            primary_tree_node._variable_ids

                    action_handles.append(self._invoke_method_on_worker_pyro(
                        self.get_worker_for_bundle(bundle.name),
                        "_update_master_scenario_tree_ids_for_client",
                        method_args=(bundle.name, ids_to_transmit),
                        oneway=False))

        else:

            for scenario in self._scenario_tree._scenarios:

                ids_to_transmit = {}
                for tree_node in scenario.node_list:
                    ids_to_transmit[tree_node.name] = tree_node._variable_ids

                action_handles.append(self._invoke_method_on_worker_pyro(
                    self.get_worker_for_scenario(scenario.name),
                    "_update_master_scenario_tree_ids_for_client",
                    method_args=(scenario.name, ids_to_transmit),
                    oneway=False))

        self.unpause_transmit()
        self._action_manager.wait_all(action_handles)
        end_time = time.time()

        if self.get_option("output_times") or \
           self.get_option("verbose"):
            print("Scenario tree variable ids broadcast time=%.2f "
                  "seconds" % (time.time() - start_time))

>>>>>>> 128cb008
    def _setup_scenario_solve(self, scenario_name):
        args, kwds = self._get_queue_solve_kwds()
        assert len(args) == 0
        kwds['action'] = "solve_scenario"
        kwds['name'] = scenario_name
        return args, kwds

    def _setup_bundle_solve(self, bundle_name):
        args, kwds = self._get_queue_solve_kwds()
        assert len(args) == 0
        kwds['action'] = "solve_bundle"
        kwds['name'] = bundle_name
        return args, kwds

    #
    # Abstract methods for ScenarioTreeManagerSolver:
    #

    def _queue_object_solves(self,
                             object_type,
                             objects,
                             update_stages,
                             ephemeral_solver_options,
                             disable_warmstart):

        assert object_type in ('bundles', 'scenarios')

        if self.get_option("verbose"):
            print("Transmitting solve requests for %s" % (object_type))

        worker_names = None
        worker_map = {}
        if objects is not None:
            if object_type == 'bundles':
                _get_worker_func = self.get_worker_for_bundle
            else:
                assert object_type == 'scenarios'
                _get_worker_func = self.get_worker_for_scenario
            for object_name in objects:
                worker_name = _get_worker_func(object_name)
                if worker_name not in worker_map:
                    worker_map[worker_name] = []
                worker_map[worker_name].append(object_name)
            worker_names = worker_map
        else:
            worker_names = self._pyro_worker_list

        was_paused = self.pause_transmit()
        action_handle_data = {}
        for worker_name in worker_names:
            action_handle_data[self._invoke_method_on_worker_pyro(
                worker_name,
                "_solve_objects_for_client",
                method_args=(object_type,
                             worker_map.get(worker_name, None),
                             update_stages,
                             ephemeral_solver_options,
                             disable_warmstart),
                oneway=False)] = worker_name
        if not was_paused:
            self.unpause_transmit()

        return self.AsyncResult(
            self._action_manager,
            action_handle_data=action_handle_data,
            map_result=(lambda ah_to_result: \
                        dict((key, result[key])
                             for result in itervalues(ah_to_result)
                             for key in result)))

    # TODO: Use these keywords to perform some
    #       validation of fixed variable values in the
    #       results in the following two methods below
    #allow_consistent_values_for_fixed_vars=\
    #   not self.get_option("preprocess_fixed_variables"),
    #comparison_tolerance_for_fixed_vars=\
    #   self.get_option("comparison_tolerance_for_fixed_variables"),

    def _process_bundle_solve_result(self,
                                     bundle_name,
                                     update_stages,
                                     results,
                                     manager_results=None):

        if manager_results is None:
            manager_results = ScenarioTreeManagerSolverResults('bundles')

        # Note: update_stages is not used in this function
        manager_bundle_results, scenario_solutions = results

        # update the manager_results object
        for key in manager_bundle_results:
            getattr(manager_results, key)[bundle_name] = \
                manager_bundle_results[key]

        # Convert status strings back to enums. These are
        # transmitted as strings to avoid difficult behavior
        # related to certain Pyro serializer settings
        manager_results.solver_status[bundle_name] = \
            getattr(SolverStatus,
                    manager_results.solver_status[bundle_name])
        manager_results.termination_condition[bundle_name] = \
            getattr(TerminationCondition,
                    manager_results.termination_condition[bundle_name])
        manager_results.solution_status[bundle_name] = \
            getattr(SolutionStatus,
                    manager_results.solution_status[bundle_name])

        for scenario_name in self._scenario_tree.\
            get_bundle(bundle_name).scenario_names:
            scenario = self._scenario_tree.get_scenario(scenario_name)
            scenario.set_solution(scenario_solutions[scenario_name])

        return manager_results

    def _process_scenario_solve_result(self,
                                       scenario_name,
                                       update_stages,
                                       results,
                                       manager_results=None):

        if manager_results is None:
            manager_results = ScenarioTreeManagerSolverResults('scenarios')

        # Note: update_stages is not used in this function
        manager_scenario_results, solution = results

        # update the manager_results object
        for key in manager_scenario_results:
            getattr(manager_results, key)[scenario_name] = \
                manager_scenario_results[key]

        # Convert status strings back to enums. These are
        # transmitted as strings to avoid difficult behavior
        # related to certain Pyro serializer settings
        manager_results.solver_status[scenario_name] = \
            getattr(SolverStatus,
                    manager_results.solver_status[scenario_name])
        manager_results.termination_condition[scenario_name] = \
            getattr(TerminationCondition,
                    manager_results.termination_condition[scenario_name])
        manager_results.solution_status[scenario_name] = \
            getattr(SolutionStatus,
                    manager_results.solution_status[scenario_name])

        scenario = self._scenario_tree.get_scenario(scenario_name)
        scenario.set_solution(solution)
        assert scenario._objective == \
            manager_results.objective[scenario_name]
        assert scenario._cost == \
            manager_results.cost[scenario_name]

        return manager_results

    def _push_fix_queue_to_instances_impl(self):

        worker_map = {}
        node_count = 0
        for stage in self._scenario_tree.stages:

            for tree_node in stage.nodes:

                if len(tree_node._fix_queue):
                    node_count += 1
                    for scenario in tree_node.scenarios:
                        worker_name = self.get_worker_for_scenario(scenario.name)
                        if worker_name not in worker_map:
                            worker_map[worker_name] = {}
                        if tree_node.name not in worker_map[worker_name]:
                            worker_map[worker_name][tree_node.name] = tree_node._fix_queue

        if node_count > 0:

            assert not self._transmission_paused
            self.pause_transmit()
            action_handles = []
            for worker_name in worker_map:
                action_handles.append(self._invoke_method_on_worker_pyro(
                    worker_name,
                    "_update_fixed_variables_for_client",
                    method_args=(worker_map[worker_name],),
                    oneway=False))
            self.unpause_transmit()
            self._action_manager.wait_all(action_handles)

        return node_count

def ScenarioTreeManagerFactory(options):
    if options.scenario_tree_manager == "serial":
        manager = ScenarioTreeManagerSolverClientSerial(options)
    elif options.scenario_tree_manager == "pyro":
        manager = ScenarioTreeManagerSolverClientPyro(options)
    else:
        raise ValueError("Unrecognized value for option '%s': %s"
                         % ("scenario_tree_manager",
                            options.scenario_tree_manager))
    return manager

def _register_scenario_tree_manager_options(*args, **kwds):
    if len(args) == 0:
        options = PySPConfigBlock()
    else:
        if len(args) != 1:
            raise TypeError(
                "register_options(...) takes at most 1 argument (%s given)"
                % (len(args)))
        options = args[0]
        if not isinstance(options, PySPConfigBlock):
            raise TypeError(
                "register_options(...) argument must be of type PySPConfigBlock, "
                "not %s" % (type(options).__name__))
    safe_register_common_option(options,
                                "scenario_tree_manager",
                                **kwds)
    ScenarioTreeManagerSolverClientSerial.register_options(options,
                                                           **kwds)
    ScenarioTreeManagerSolverClientPyro.register_options(options,
                                                         **kwds)
    return options

ScenarioTreeManagerFactory.register_options = \
    _register_scenario_tree_manager_options<|MERGE_RESOLUTION|>--- conflicted
+++ resolved
@@ -1247,252 +1247,6 @@
         #    self._phpyro_variable_transmission_flags
         return args, kwds
 
-<<<<<<< HEAD
-=======
-    def _request_scenario_tree_data(self):
-
-        start_time = time.time()
-
-        if self.get_option("verbose"):
-            print("Broadcasting requests to collect scenario tree "
-                  "data from workers")
-
-        # maps scenario or bundle name to async object
-        async_results = {}
-
-        need_node_data = dict((tree_node.name, True)
-                              for tree_node in self._scenario_tree._tree_nodes)
-        need_scenario_data = dict((scenario.name,True)
-                                  for scenario in self._scenario_tree._scenarios)
-
-        assert not self._transmission_paused
-        self.pause_transmit()
-        if self._scenario_tree.contains_bundles():
-
-            for bundle in self._scenario_tree._scenario_bundles:
-
-                object_names = {}
-                object_names['nodes'] = \
-                    [tree_node.name
-                     for scenario in bundle._scenario_tree._scenarios
-                     for tree_node in scenario.node_list
-                     if need_node_data[tree_node.name]]
-                object_names['scenarios'] = \
-                    [scenario_name \
-                     for scenario_name in bundle._scenario_names]
-
-                async_results[bundle.name] = \
-                    self.invoke_method_on_worker(
-                        self.get_worker_for_bundle(bundle.name),
-                        "_collect_scenario_tree_data_for_client",
-                        method_args=(object_names,),
-                        async=True)
-
-                for node_name in object_names['nodes']:
-                    need_node_data[node_name] = False
-                for scenario_name in object_names['scenarios']:
-                    need_scenario_data[scenario_name] = False
-
-        else:
-
-            for scenario in self._scenario_tree._scenarios:
-
-                object_names = {}
-                object_names['nodes'] = \
-                    [tree_node.name for tree_node in scenario.node_list \
-                     if need_node_data[tree_node.name]]
-                object_names['scenarios'] = [scenario.name]
-
-                async_results[scenario.name] = \
-                    self.invoke_method_on_worker(
-                        self.get_worker_for_scenario(scenario.name),
-                        "_collect_scenario_tree_data_for_client",
-                        method_args=(object_names,),
-                        async=True)
-
-                for node_name in object_names['nodes']:
-                    need_node_data[node_name] = False
-                for scenario_name in object_names['scenarios']:
-                    need_scenario_data[scenario_name] = False
-
-        self.unpause_transmit()
-
-        assert all(not val for val in itervalues(need_node_data))
-        assert all(not val for val in itervalues(need_scenario_data))
-
-        return async_results
-
-    def _gather_scenario_tree_data(self, async_results):
-
-        start_time = time.time()
-
-        have_node_data = dict((tree_node.name, False)
-                              for tree_node in self._scenario_tree._tree_nodes)
-        have_scenario_data = dict((scenario.name, False)
-                                  for scenario in self._scenario_tree._scenarios)
-
-        if self.get_option("verbose"):
-            print("Waiting for scenario tree data collection")
-
-        if self._scenario_tree.contains_bundles():
-
-            for bundle_name in async_results:
-
-                results = async_results[bundle_name].complete()
-
-                for tree_node_name, node_data in iteritems(results['nodes']):
-                    assert have_node_data[tree_node_name] == False
-                    have_node_data[tree_node_name] = True
-                    tree_node = self._scenario_tree.get_node(tree_node_name)
-                    tree_node._variable_ids.update(
-                        node_data['_variable_ids'])
-                    tree_node._standard_variable_ids.update(
-                        node_data['_standard_variable_ids'])
-                    tree_node._variable_indices.update(
-                        node_data['_variable_indices'])
-                    tree_node._integer.update(node_data['_integer'])
-                    tree_node._binary.update(node_data['_binary'])
-                    tree_node._semicontinuous.update(
-                        node_data['_semicontinuous'])
-                    # these are implied
-                    tree_node._derived_variable_ids = \
-                        set(tree_node._variable_ids) - \
-                        tree_node._standard_variable_ids
-                    tree_node._name_index_to_id = \
-                        dict((val,key)
-                             for key,val in iteritems(tree_node._variable_ids))
-
-                for scenario_name, scenario_data in \
-                      iteritems(results['scenarios']):
-                    assert have_scenario_data[scenario_name] == False
-                    have_scenario_data[scenario_name] = True
-                    scenario = self._scenario_tree.get_scenario(scenario_name)
-                    scenario._objective_name = scenario_data['_objective_name']
-                    scenario._objective_sense = scenario_data['_objective_sense']
-
-                if self.get_option("verbose"):
-                    print("Successfully loaded scenario tree data "
-                          "for bundle="+bundle_name)
-
-        else:
-
-            for scenario_name in async_results:
-
-                results = async_results[scenario_name].complete()
-
-                for tree_node_name, node_data in iteritems(results['nodes']):
-                    assert have_node_data[tree_node_name] == False
-                    have_node_data[tree_node_name] = True
-                    tree_node = self._scenario_tree.get_node(tree_node_name)
-                    tree_node._variable_ids.update(
-                        node_data['_variable_ids'])
-                    tree_node._standard_variable_ids.update(
-                        node_data['_standard_variable_ids'])
-                    tree_node._variable_indices.update(
-                        node_data['_variable_indices'])
-                    tree_node._integer.update(node_data['_integer'])
-                    tree_node._binary.update(node_data['_binary'])
-                    tree_node._semicontinuous.update(
-                        node_data['_semicontinuous'])
-                    # these are implied
-                    tree_node._derived_variable_ids = \
-                        set(tree_node._variable_ids) - \
-                        tree_node._standard_variable_ids
-                    tree_node._name_index_to_id = \
-                        dict((val,key)
-                             for key,val in iteritems(tree_node._variable_ids))
-
-                for scenario_name, scenario_data in \
-                      iteritems(results['scenarios']):
-                    assert have_scenario_data[scenario_name] == False
-                    have_scenario_data[scenario_name] = True
-                    scenario = self._scenario_tree.get_scenario(scenario_name)
-                    scenario._objective_name = scenario_data['_objective_name']
-                    scenario._objective_sense = scenario_data['_objective_sense']
-
-                if self.get_option("verbose"):
-                    print("Successfully loaded scenario tree data for "
-                          "scenario="+scenario_name)
-
-        self._objective_sense = \
-            self._scenario_tree._scenarios[0]._objective_sense
-        assert all(_s._objective_sense == self._objective_sense
-                   for _s in self._scenario_tree._scenarios)
-
-        assert all(itervalues(have_node_data))
-        assert all(itervalues(have_scenario_data))
-
-        if self.get_option("verbose"):
-            print("Scenario tree instance data successfully "
-                  "collected")
-
-        if self.get_option("output_times") or \
-           self.get_option("verbose"):
-            print("Scenario tree data collection time=%.2f seconds"
-                  % (time.time() - start_time))
-
-    #
-    # Sends a mapping between (name,index) and ScenarioTreeID so that
-    # phsolverservers are aware of the master nodes's ScenarioTreeID
-    # labeling.
-    #
-
-    def _transmit_scenario_tree_ids(self):
-
-        start_time = time.time()
-
-        if self.get_option("verbose"):
-            print("Broadcasting scenario tree id mapping"
-                  "to scenario tree servers")
-
-        assert not self._transmission_paused
-        self.pause_transmit()
-        action_handles = []
-        if self._scenario_tree.contains_bundles():
-
-            for bundle in self._scenario_tree._scenario_bundles:
-
-                ids_to_transmit = {}
-                for stage in bundle._scenario_tree._stages:
-                    for bundle_tree_node in stage._tree_nodes:
-                        # The bundle scenariotree usually isn't populated
-                        # with variable value data so we need to reference
-                        # the original scenariotree node
-                        primary_tree_node = self._scenario_tree.\
-                                            _tree_node_map[bundle_tree_node.name]
-                        ids_to_transmit[primary_tree_node.name] = \
-                            primary_tree_node._variable_ids
-
-                    action_handles.append(self._invoke_method_on_worker_pyro(
-                        self.get_worker_for_bundle(bundle.name),
-                        "_update_master_scenario_tree_ids_for_client",
-                        method_args=(bundle.name, ids_to_transmit),
-                        oneway=False))
-
-        else:
-
-            for scenario in self._scenario_tree._scenarios:
-
-                ids_to_transmit = {}
-                for tree_node in scenario.node_list:
-                    ids_to_transmit[tree_node.name] = tree_node._variable_ids
-
-                action_handles.append(self._invoke_method_on_worker_pyro(
-                    self.get_worker_for_scenario(scenario.name),
-                    "_update_master_scenario_tree_ids_for_client",
-                    method_args=(scenario.name, ids_to_transmit),
-                    oneway=False))
-
-        self.unpause_transmit()
-        self._action_manager.wait_all(action_handles)
-        end_time = time.time()
-
-        if self.get_option("output_times") or \
-           self.get_option("verbose"):
-            print("Scenario tree variable ids broadcast time=%.2f "
-                  "seconds" % (time.time() - start_time))
-
->>>>>>> 128cb008
     def _setup_scenario_solve(self, scenario_name):
         args, kwds = self._get_queue_solve_kwds()
         assert len(args) == 0
