#  ___________________________________________________________________________
#
#  Pyomo: Python Optimization Modeling Objects
#  Copyright 2017 National Technology and Engineering Solutions of Sandia, LLC
#  Under the terms of Contract DE-NA0003525 with National Technology and
#  Engineering Solutions of Sandia, LLC, the U.S. Government retains certain
#  rights in this software.
#  This software is distributed under the 3-clause BSD License.
#  ___________________________________________________________________________

from pyutilib.misc import flatten_tuple
from pyomo.common import DeveloperError
from pyomo.core.base.set import SetOf, _SetDataBase
from pyomo.core.base.component import Component, ComponentData
from pyomo.core.base.indexed_component import (
    IndexedComponent, UnindexedComponent_set
)
from pyomo.core.base.indexed_component_slice import (
    IndexedComponent_slice, _IndexedComponent_slice_iter
)

import six
from six import iteritems, advance_iterator

if six.PY3:
    from collections.abc import MutableMapping as collections_MutableMapping
    from collections.abc import Set as collections_Set
else:
    from collections import MutableMapping as collections_MutableMapping
    from collections import Set as collections_Set

_NotSpecified = object()

class _fill_in_known_wildcards(object):
    """Variant of "six.advance_iterator" that substitutes wildcard values

    This object is initialized with a tuple of index values.  Calling
    the resulting object on a :py:class:`_slice_generator` will
    "advance" the iterator, substituting values from the tuple into the
    slice wildcards (":" indices), and returning the resulting object.
    The motivation for implementing this as an iterator is so that we
    can re-use all the logic from
    :py:meth:`_IndexedComponent_slice_iter.__next__` when looking up
    specific indices within the slice.

    Parameters
    ----------
    wildcard_values : tuple of index values
        a tuple containing index values to substitute into the slice wildcards

    look_in_index : :py:class:`bool` [optional]
        If True, the iterator will also look for matches using the
        components' underlying index_set() in addition to the (sparse)
        indices matched by the components' __contains__()
        method. [default: False]

    get_if_not_present : :py:class:`bool` [optional]
        If True, the iterator will attempt to retrieve data objects
        (through getitem) for indexes that match the underlying
        component index_set() but do not appear in the (sparse) indices
        matched by __contains__.  get_if_not_present implies
        look_in_index.  [default: False]

    """
    def __init__(self, wildcard_values,
                 look_in_index=False,
                 get_if_not_present=False):
        self.base_key = wildcard_values
        self.key = list(wildcard_values)
        self.known_slices = set()
        self.look_in_index = look_in_index or get_if_not_present
        self.get_if_not_present = get_if_not_present

    def __call__(self, _slice):
        """Advance the specified slice generator, substituting wildcard values

        This advances the passed :py:class:`_slice_generator
        <pyomo.core.base.indexed_component_slice._slice_generator>` by
        substituting values from the `wildcard_values` list for any
        wildcard slices ("`:`").

        Parameters
        ----------
        _slice : pyomo.core.base.indexed_component_slice._slice_generator
            the slice to advance
        """
        if _slice in self.known_slices:
            # We have encountered the same slice twice, i.e. IC_slice_iter
            # has constructed an iter_stack, and is now attempting to
            # exhaust the most recent iterator in that stack.
            # We know then that the iter stack is complete, and we
            # tell IC_slice_iter.__next__ to wrap up by raising
            # StopIteration.
            raise StopIteration()
        self.known_slices.add(_slice)

        # `idx_count` is the number of indices this component needs.
        if _slice.ellipsis is None:
            idx_count = _slice.explicit_index_count
        elif not _slice.component.is_indexed():
            idx_count = 1
        else:
            idx_count = _slice.component.index_set().dimen
            if idx_count is None:
                raise SliceEllipsisLookupError(
                    "Cannot lookup elements in a _ReferenceDict when the "
                    "underlying slice object contains ellipsis over a jagged "
                    "(dimen=None) Set")
        try:
            # Here we assemble the index we will actually use to access
            # the component.
            idx = tuple(
                _slice.fixed[i] if i in _slice.fixed else self.key.pop(0)
                for i in range(idx_count))
            # _slice corresponds to some sliced entry in the call/iter stacks
            # that contains the information describing the slice.
            # Here we fill in an index with the fixed indices from the slice
            # and the wildcard indices from the provided key.
        except IndexError:
            # Occurs if we try to pop from an empty list.
            raise KeyError(
                "Insufficient values for slice of indexed component '%s' "
                "(found evaluating slice index %s)"
                % (_slice.component.name, self.base_key))

        if idx in _slice.component:
<<<<<<< HEAD
            # Set the last_index of the slice generator to the total
            # index. Unclear why this is important.
=======
            # We have found a matching component at this level of the
            # underlying slice _call_stack.  We need to record the index
            # for later use (i.e., with get_last_index() /
            # get_last_index_wildcards()).
>>>>>>> fa6876ae
            _slice.last_index = idx
            # Return the component. We have successfully accessed
            # the data value.
            return _slice.component[idx]
        elif len(idx) == 1 and idx[0] in _slice.component:
<<<<<<< HEAD
            # `idx` is a len-1 tuple. It is the scalar, not the tuple,
=======
            # `idx` is a len-1 tuple.  It is the scalar, not the tuple,
>>>>>>> fa6876ae
            # that is contained by the component.
            _slice.last_index = idx
            return _slice.component[idx[0]]
        elif self.look_in_index:
<<<<<<< HEAD
            # If our component is sparse and we did not find the index,
            # we try to find the index in the index set if `look_in_index`
            # is set to True.
=======
            # At this point we know our component is sparse and we did
            # not find the component data.  Since `look_in_index` is
            # True, we will verify that the index is valid in the
            # underlying indexing set, and if it is, we will trigger the
            # creation (and return) of the new component data.
>>>>>>> fa6876ae
            if idx in _slice.component.index_set():
                _slice.last_index = idx
                return _slice.component[idx] if self.get_if_not_present \
                    else None
            elif len(idx) == 1 and idx[0] in _slice.component.index_set():
                _slice.last_index = idx
                return _slice.component[idx[0]] if self.get_if_not_present \
                    else None

        raise KeyError(
            "Index %s is not valid for indexed component '%s' "
            "(found evaluating slice index %s)"
            % (idx, _slice.component.name, self.base_key))

    def check_complete(self):
        if self.key:
            raise KeyError("Extra (unused) values for slice index %s"
                           % ( self.base_key, ))


class SliceEllipsisLookupError(Exception):
    pass

class _ReferenceDict(collections_MutableMapping):
    """A dict-like object whose values are defined by a slice.

    This implements a dict-like object whose keys and values are defined
    by a component slice (:py:class:`IndexedComponent_slice`).  The
    intent behind this object is to replace the normal ``_data``
    :py:class:`dict` in :py:class:`IndexedComponent` containers to
    create "reference" components.

    Parameters
    ----------
    component_slice : :py:class:`IndexedComponent_slice`
        The slice object that defines the "members" of this mutable mapping.
    """
    def __init__(self, component_slice):
        self._slice = component_slice

    def __contains__(self, key):
        try:
            advance_iterator(self._get_iter(self._slice, key))
            # This calls IC_slice_iter.__next__, which calls
            # _fill_in_known_wildcards.
            return True
        except (StopIteration, KeyError):
            return False
        except SliceEllipsisLookupError:
            # We failed because the notion of "location" in an index
            # is ambiguous if the index_set has dimen None.
            # We can still brute-force the lookup by comparing the key
            # to the wildcards of the `last_index` cached by the
            # slice's iterator stack.
            if type(key) is tuple and len(key) == 1:
                key = key[0]
            # Brute force (linear time) lookup
            _iter = iter(self._slice)
            for item in _iter:
                if _iter.get_last_index_wildcards() == key:
                    return True
            return False

    def __getitem__(self, key):
        try:
            return advance_iterator(
                self._get_iter(self._slice, key, get_if_not_present=True)
            )
            # This calls IC_slice_iter.__next__, which calls
            # _fill_in_known_wildcards.
        except StopIteration:
            raise KeyError("KeyError: %s" % (key,))
        except SliceEllipsisLookupError:
            if type(key) is tuple and len(key) == 1:
                key = key[0]
            # Brute force (linear time) lookup
            _iter = iter(self._slice)
            for item in _iter:
                if _iter.get_last_index_wildcards() == key:
                    return item
            raise KeyError("KeyError: %s" % (key,))

    def __setitem__(self, key, val):
        tmp = self._slice.duplicate()
        op = tmp._call_stack[-1][0]
<<<<<<< HEAD
        # Replace the bottom of the slice's call stack
        # with the appropriate `set_item` call.
=======
        # Replace the top of the duplicated slice's call stack (deepest
        # level of the component hierarchy) with the appropriate
        # `set_item` call.  Then implement the actual __setitem__ by
        # advancing the duplicated iterator.
>>>>>>> fa6876ae
        if op == IndexedComponent_slice.get_item:
            tmp._call_stack[-1] = (
                IndexedComponent_slice.set_item,
                tmp._call_stack[-1][1],
                val )
        elif op == IndexedComponent_slice.slice_info:
            # Note that this replaces the top of the stack
            # and will require deferred iteration.
            tmp._call_stack[-1] = (
                IndexedComponent_slice.set_item,
                tmp._call_stack[-1][1],
                val )
        elif op == IndexedComponent_slice.get_attribute:
            tmp._call_stack[-1] = (
                IndexedComponent_slice.set_attribute,
                tmp._call_stack[-1][1],
                val )
        else:
            raise DeveloperError(
                "Unexpected slice _call_stack operation: %s" % op)
        try:
            advance_iterator(self._get_iter(tmp, key, get_if_not_present=True))
        except StopIteration:
            pass

    def __delitem__(self, key):
        tmp = self._slice.duplicate()
        op = tmp._call_stack[-1][0]
        if op == IndexedComponent_slice.get_item:
            # If the last attribute of the slice gets an item,
            # change it to delete the item
            tmp._call_stack[-1] = (
                IndexedComponent_slice.del_item,
                tmp._call_stack[-1][1] )
        elif op == IndexedComponent_slice.slice_info:
            assert len(tmp._call_stack) == 1
            _iter = self._get_iter(tmp, key)
            try:
                advance_iterator(_iter)
                del _iter._iter_stack[0].component[_iter.get_last_index()]
                return
            except StopIteration:
                raise KeyError("KeyError: %s" % (key,))
        elif op == IndexedComponent_slice.get_attribute:
            # If the last attribute of the slice retrieves an attribute,
            # change it to delete the attribute
            tmp._call_stack[-1] = (
                IndexedComponent_slice.del_attribute,
                tmp._call_stack[-1][1] )
        else:
            raise DeveloperError(
                "Unexpected slice _call_stack operation: %s" % op)
        try:
            advance_iterator(self._get_iter(tmp, key))
        except StopIteration:
            pass

    def __iter__(self):
        return self._slice.wildcard_keys()

    def __len__(self):
<<<<<<< HEAD
        # Note that unlike for regular dicts, this means that
        # checking length is very slow.
=======
        # Note that unlike for regular dicts, len() of a _ReferenceDict
        # is very slow (linear time).
>>>>>>> fa6876ae
        return sum(1 for i in self._slice)

    def iteritems(self):
        """Return the wildcard, value tuples for this ReferenceDict

        This method is necessary because the default implementation
        iterates over the keys and looks the values up in the
        dictionary.  Unfortunately some slices have structures that make
        looking up components by the wildcard keys very expensive
        (linear time; e.g., the use of elipses with jagged sets).  By
        implementing this method without using lookups, general methods
        that iterate over everything (like component.pprint()) will
        still be linear and not quadratic time.

        """
        return self._slice.wildcard_items()

    def itervalues(self):
        """Return the values for this ReferenceDict

        This method is necessary because the default implementation
        iterates over the keys and looks the values up in the
        dictionary.  Unfortunately some slices have structures that make
        looking up components by the wildcard keys very expensive
        (linear time; e.g., the use of ellipses with jagged sets).  By
        implementing this method without using lookups, general methods
        that iterate over everything (like component.pprint()) will
        still be linear and not quadratic time.

        """
        return iter(self._slice)

    def _get_iter(self, _slice, key, get_if_not_present=False):
        # Construct a slice iter with `_fill_in_known_wildcards`
        # as `advance_iter`. This reuses all the logic from the slice
        # iter to walk the call/iter stacks, but just jumps to a
        # particular component rather than actually iterating.
        # This is how this object does lookups.
        if key.__class__ not in (tuple, list):
            key = (key,)
        return _IndexedComponent_slice_iter(
            _slice,
            _fill_in_known_wildcards(flatten_tuple(key),
                                     get_if_not_present=get_if_not_present)
        )
            # Construct a slice iter with `_fill_in_known_wildcards`
            # as `advance_iter`. This uses all the logic from the slice
            # iter to walk the call/iter stacks, but just jumps to a
            # particular component rather than actually iterating.
            # This is how this object does lookups.

if six.PY3:
    _ReferenceDict.items = _ReferenceDict.iteritems
    _ReferenceDict.values = _ReferenceDict.itervalues

class _ReferenceSet(collections_Set):
    """A set-like object whose values are defined by a slice.

    This implements a dict-like object whose members are defined by a
    component slice (:py:class:`IndexedComponent_slice`).
    :py:class:`_ReferenceSet` differs from the
    :py:class:`_ReferenceDict` above in that it looks in the underlying
    component ``index_set()`` for values that match the slice, and not
    just the (sparse) indices defined by the slice.

    Parameters
    ----------
    component_slice : :py:class:`IndexedComponent_slice`
        The slice object that defines the "members" of this set

    """
    def __init__(self, component_slice):
        self._slice = component_slice

    def __contains__(self, key):
        try:
            advance_iterator(self._get_iter(self._slice, key))
            return True
        except (StopIteration, KeyError):
            return False
        except SliceEllipsisLookupError:
            if type(key) is tuple and len(key) == 1:
                key = key[0]
            # Brute force (linear time) lookup
            _iter = iter(self._slice)
            for item in _iter:
                if _iter.get_last_index_wildcards() == key:
                    return True
            return False

    def __iter__(self):
        return self._slice.index_wildcard_keys()

    def __len__(self):
        return sum(1 for _ in self)

    def _get_iter(self, _slice, key):
        if key.__class__ not in (tuple, list):
            key = (key,)
        return _IndexedComponent_slice_iter(
            _slice,
            _fill_in_known_wildcards(flatten_tuple(key), look_in_index=True),
            iter_over_index=True
        )


def _identify_wildcard_sets(iter_stack, index):
<<<<<<< HEAD
    # This function only makes sense if 
    # normalize_index.flatten is True.
    #
    # if we have already decided that there isn't a common index for the
=======
    # Note that we can only _identify_wildcard_sets for a Reference if
    # normalize_index.flatten is True.
    #
    # If we have already decided that there isn't a common index for the
>>>>>>> fa6876ae
    # slices, there is nothing more we can do.  Bail.
    if index is None:
        return index

    # Walk the iter_stack that led to the current item and try to
    # identify the component wildcard sets
    #
<<<<<<< HEAD
    # `wildcard_stack` will be a list of dicts mirroring the iter_stack. Each
    # dict maps position within that level's component's "subsets"
    # list to the set at that position if it is a wildcard set.
=======
    # `wildcard_stack` will be a list of dicts mirroring the
    # _iter_stack.  Each dict maps position within that level's
    # component's "subsets" list to the set at that position if it is a
    # wildcard set.
>>>>>>> fa6876ae
    wildcard_stack = [None]*len(iter_stack)
    for i, level in enumerate(iter_stack):
        if level is not None:
            offset = 0
            # `offset` is the position, within the total index tuple,
            # of the first coordinate of a set.
            wildcard_sets = {}
            # `wildcard_sets` maps position in the current level's
            # "subsets list" to its set if that set is a wildcard.
<<<<<<< HEAD
            for j,s in enumerate(level.component.index_set().subsets()):
=======
            for j, s in enumerate(level.component.index_set().subsets()):
>>>>>>> fa6876ae
                # Iterate over the sets that could possibly be wildcards
                if s is UnindexedComponent_set:
                    wildcard_sets[j] = s
                    offset += 1
                    continue
                if s.dimen is None:
                    return None
<<<<<<< HEAD
                # `wild` is the number of coordinates of this set (which
                # may be multi-dimensional) that have been sliced.
                wildcard_count = sum( 1 for k in range(s.dimen)
                            if k+offset not in level.fixed )
                # `k+offset` is a position in the "total" (flattened)
                # index tuple.
                # All the _slice_generator's information is in terms
                # of this total index tuple.
=======
                # `wildcard_count` is the number of coordinates of this
                # set (which may be multi-dimensional) that have been
                # sliced.
                wildcard_count = sum( 1 for k in range(s.dimen)
                            if k+offset not in level.fixed )
                # `k+offset` is a position in the "total" (flattened)
                # index tuple.  All the _slice_generator's information
                # is in terms of this total index tuple.
>>>>>>> fa6876ae
                if wildcard_count == s.dimen:
                    # Every coordinate of this subset is covered by a
                    # wildcard. This could happen because of explicit
                    # slices or an ellipsis.
                    wildcard_sets[j] = s
                elif wildcard_count != 0:
                    # This subset is "touched" by an explicit slice, but
                    # the whole set is not (i.e. there is a fixed
                    # component to this subset).  Therefore, as we
                    # cannot extract that subset, we quit.
                    #
                    # We do not simply `continue` as this "partially sliced
                    # set" has ruined our chance of extracting sets that
                    # perfectly describe our wildcards.
                    return None
                offset += s.dimen
            # I believe that this check is not necessary: weirdnesses
            # with ellipsis should get caught by the check for s.dimen
            # above.
            #
            #if offset != level.explicit_index_count:
            #    return None
            wildcard_stack[i] = wildcard_sets
    if not index:
<<<<<<< HEAD
        # index is an empty list, i.e. no wildcard sets
        # have been previously identified.
        # `wildcard_stack` will serve as the basis for comparison for
        # future components' wildcard sets.
=======
        # index is an empty list, i.e. no wildcard sets have been
        # previously identified.  `wildcard_stack` will serve as the
        # basis for comparison for future components' wildcard sets.
>>>>>>> fa6876ae
        return wildcard_stack

    # For objects to have "the same" wildcard sets, the same sets must
    # be sliced at the same coordinates of their "subsets list" at the
<<<<<<< HEAD
    # same level of the iter stack.
=======
    # same level of the _iter_stack.
>>>>>>> fa6876ae

    # Any of the following would preclude identifying common sets
    # among the objects defined by a slice.
    # However, I can't see a way to actually create any of these
    # situations (i.e., I can't test them).  Assertions are left in for
    # defensive programming.
    assert len(index) == len(wildcard_stack)

    for i, level in enumerate(wildcard_stack):
        assert (index[i] is None) == (level is None)
        # No slices at this level in the slice
        if level is None:
            continue
        # if there are a differing number of wildcard "subsets"
        if len(index[i]) != len(level):
            return None
        # if any wildcard "subset" differs in position or set.
        if any(index[i].get(j,None) is not _set for j,_set in iteritems(level)):
            return None
        # These checks seem to intentionally preclude
<<<<<<< HEAD
        # `m.b1[:].v` and `m.b2[1,:].v`
        # from having a common set, even if the sliced set is the same.
        # This is probably correct, but additional explanation would
        # be helpful, as this function seems to be doing more than just
        # "identifying wildcard sets."
=======
        #     m.b1[:].v and m.b2[1,:].v
        # from having a common set, even if the sliced set is the same.
        # This is correct, as you cannot express a single reference that
        # covers this example.  You would have to create intermediate
        # References to unify the indexing scheme, e.g.:
        #     m.c[1] = Reference(m.b1[:])
        #     m.c[2] = Reference(m.b2[1,:])
        #     Reference(m.c[:].v)
>>>>>>> fa6876ae
    return index

def Reference(reference, ctype=_NotSpecified):
    """Creates a component that references other components

    ``Reference`` generates a *reference component*; that is, an indexed
    component that does not contain data, but instead references data
    stored in other components as defined by a component slice.  The
    ctype parameter sets the :py:meth:`Component.type` of the resulting
    indexed component.  If the ctype parameter is not set and all data
    identified by the slice (at construction time) share a common
    :py:meth:`Component.type`, then that type is assumed.  If either the
    ctype parameter is ``None`` or the data has more than one ctype, the
    resulting indexed component will have a ctype of
    :py:class:`IndexedComponent`.

    If the indices associated with wildcards in the component slice all
    refer to the same :py:class:`Set` objects for all data identifed by
    the slice, then the resulting indexed component will be indexed by
    the product of those sets.  However, if all data do not share common
    set objects, or only a subset of indices in a multidimentional set
    appear as wildcards, then the resulting indexed component will be
    indexed by a :py:class:`SetOf` containing a
    :py:class:`_ReferenceSet` for the slice.

    Parameters
    ----------
    reference : :py:class:`IndexedComponent_slice`
        component slice that defines the data to include in the
        Reference component

    ctype : :py:class:`type` [optional]
        the type used to create the resulting indexed component.  If not
        specified, the data's ctype will be used (if all data share a
        common ctype).  If multiple data ctypes are found or type is
        ``None``, then :py:class:`IndexedComponent` will be used.

    Examples
    --------

    .. doctest::

        >>> from pyomo.environ import *
        >>> m = ConcreteModel()
        >>> @m.Block([1,2],[3,4])
        ... def b(b,i,j):
        ...     b.x = Var(bounds=(i,j))
        ...
        >>> m.r1 = Reference(m.b[:,:].x)
        >>> m.r1.pprint()
        r1 : Size=4, Index=r1_index
            Key    : Lower : Value : Upper : Fixed : Stale : Domain
            (1, 3) :     1 :  None :     3 : False :  True :  Reals
            (1, 4) :     1 :  None :     4 : False :  True :  Reals
            (2, 3) :     2 :  None :     3 : False :  True :  Reals
            (2, 4) :     2 :  None :     4 : False :  True :  Reals

    Reference components may also refer to subsets of the original data:

    .. doctest::

        >>> m.r2 = Reference(m.b[:,3].x)
        >>> m.r2.pprint()
        r2 : Size=2, Index=b_index_0
            Key : Lower : Value : Upper : Fixed : Stale : Domain
              1 :     1 :  None :     3 : False :  True :  Reals
              2 :     2 :  None :     3 : False :  True :  Reals

    Reference components may have wildcards at multiple levels of the
    model hierarchy:

    .. doctest::

        >>> from pyomo.environ import *
        >>> m = ConcreteModel()
        >>> @m.Block([1,2])
        ... def b(b,i):
        ...     b.x = Var([3,4], bounds=(i,None))
        ...
        >>> m.r3 = Reference(m.b[:].x[:])
        >>> m.r3.pprint()
        r3 : Size=4, Index=r3_index
            Key    : Lower : Value : Upper : Fixed : Stale : Domain
            (1, 3) :     1 :  None :  None : False :  True :  Reals
            (1, 4) :     1 :  None :  None : False :  True :  Reals
            (2, 3) :     2 :  None :  None : False :  True :  Reals
            (2, 4) :     2 :  None :  None : False :  True :  Reals

    The resulting reference component may be used just like any other
    component.  Changes to the stored data will be reflected in the
    original objects:

    .. doctest::

        >>> m.r3[1,4] = 10
        >>> m.b[1].x.pprint()
        x : Size=2, Index=b[1].x_index
            Key : Lower : Value : Upper : Fixed : Stale : Domain
              3 :     1 :  None :  None : False :  True :  Reals
              4 :     1 :    10 :  None : False : False :  Reals

    """
    if isinstance(reference, IndexedComponent_slice):
        pass
    elif isinstance(reference, Component):
        reference = reference[...]
    else:
        raise TypeError(
            "First argument to Reference constructors must be a "
            "component or component slice (received %s)"
            % (type(reference).__name__,))

    _data = _ReferenceDict(reference)
    _iter = iter(reference)
    if ctype is _NotSpecified:
        ctypes = set()
    else:
        # If the caller specified a ctype, then we will prepopulate the
        # list to improve our chances of avoiding a scan of the entire
<<<<<<< HEAD
        # Reference.
        # This simulates multiple ctypes having been found, so an index
        # of None is sufficient to break the loop.
=======
        # Reference (by simulating multiple ctypes having been found, we
        # can break out as soon as we know that there are not common
        # subsets).
>>>>>>> fa6876ae
        ctypes = set((1,2))
    index = []
    for obj in _iter:
        ctypes.add(obj.ctype)
        if not isinstance(obj, ComponentData):
            # This object is not a ComponentData (likely it is a pure
            # IndexedComponent container).  As the Reference will treat
            # it as if it *were* a ComponentData, we will skip ctype
            # identification and return a base IndexedComponent, thereby
            # preventing strange exceptions in the writers and with
            # things like pprint().  Of course, all of this logic is
            # skipped if the User knows better and forced a ctype on us.
            ctypes.add(0)
        # Note that we want to walk the entire slice, unless we can
        # prove that BOTH there aren't common indexing sets (i.e., index
        # is None) AND there is more than one ctype.
        if index is not None:
<<<<<<< HEAD
            # This happens if the component _slice_generator in some
            # level of the iter stack is indexed by a set of dimen None.
=======
            # As long as we haven't ruled out the possibility of common
            # wildcard sets, then we will use _identify_wildcard_sets to
            # identify the wilcards for this obj and check compatibility
            # of the wildcards with any previously-identified wildcards.
>>>>>>> fa6876ae
            index = _identify_wildcard_sets(_iter._iter_stack, index)
        elif len(ctypes) > 1:
            break
    if not index:
        index = SetOf(_ReferenceSet(reference))
    else:
        wildcards = sum((sorted(iteritems(lvl)) for lvl in index
                         if lvl is not None), [])
<<<<<<< HEAD
        # Wildcards is a list (stack) of (coordinate, set) tuples.
        # Coordinate is that within the subsets list, and set is a
        # wildcard set.
=======
        # Wildcards is a list of (coordinate, set) tuples.  Coordinate
        # is that within the subsets list, and set is a wildcard set.
>>>>>>> fa6876ae
        index = wildcards[0][1]
        # index is the first wildcard set.
        if not isinstance(index, _SetDataBase):
            index = SetOf(index)
        for lvl, idx in wildcards[1:]:
            if not isinstance(idx, _SetDataBase):
                idx = SetOf(idx)
            index = index * idx
<<<<<<< HEAD
        # index is now a SetProduct of the wildcard sets.
=======
        # index is now either a single Set, or a SetProduct of the
        # wildcard sets.
>>>>>>> fa6876ae
    if ctype is _NotSpecified:
        if len(ctypes) == 1:
            ctype = ctypes.pop()
        else:
            ctype = IndexedComponent
    elif ctype is None:
        ctype = IndexedComponent

    obj = ctype(index, ctype=ctype)
    obj._constructed = True
    obj._data = _data
    return obj<|MERGE_RESOLUTION|>--- conflicted
+++ resolved
@@ -124,40 +124,25 @@
                 % (_slice.component.name, self.base_key))
 
         if idx in _slice.component:
-<<<<<<< HEAD
-            # Set the last_index of the slice generator to the total
-            # index. Unclear why this is important.
-=======
             # We have found a matching component at this level of the
             # underlying slice _call_stack.  We need to record the index
             # for later use (i.e., with get_last_index() /
             # get_last_index_wildcards()).
->>>>>>> fa6876ae
             _slice.last_index = idx
             # Return the component. We have successfully accessed
             # the data value.
             return _slice.component[idx]
         elif len(idx) == 1 and idx[0] in _slice.component:
-<<<<<<< HEAD
-            # `idx` is a len-1 tuple. It is the scalar, not the tuple,
-=======
             # `idx` is a len-1 tuple.  It is the scalar, not the tuple,
->>>>>>> fa6876ae
             # that is contained by the component.
             _slice.last_index = idx
             return _slice.component[idx[0]]
         elif self.look_in_index:
-<<<<<<< HEAD
-            # If our component is sparse and we did not find the index,
-            # we try to find the index in the index set if `look_in_index`
-            # is set to True.
-=======
             # At this point we know our component is sparse and we did
             # not find the component data.  Since `look_in_index` is
             # True, we will verify that the index is valid in the
             # underlying indexing set, and if it is, we will trigger the
             # creation (and return) of the new component data.
->>>>>>> fa6876ae
             if idx in _slice.component.index_set():
                 _slice.last_index = idx
                 return _slice.component[idx] if self.get_if_not_present \
@@ -243,23 +228,16 @@
     def __setitem__(self, key, val):
         tmp = self._slice.duplicate()
         op = tmp._call_stack[-1][0]
-<<<<<<< HEAD
-        # Replace the bottom of the slice's call stack
-        # with the appropriate `set_item` call.
-=======
         # Replace the top of the duplicated slice's call stack (deepest
         # level of the component hierarchy) with the appropriate
         # `set_item` call.  Then implement the actual __setitem__ by
         # advancing the duplicated iterator.
->>>>>>> fa6876ae
         if op == IndexedComponent_slice.get_item:
             tmp._call_stack[-1] = (
                 IndexedComponent_slice.set_item,
                 tmp._call_stack[-1][1],
                 val )
         elif op == IndexedComponent_slice.slice_info:
-            # Note that this replaces the top of the stack
-            # and will require deferred iteration.
             tmp._call_stack[-1] = (
                 IndexedComponent_slice.set_item,
                 tmp._call_stack[-1][1],
@@ -313,13 +291,8 @@
         return self._slice.wildcard_keys()
 
     def __len__(self):
-<<<<<<< HEAD
-        # Note that unlike for regular dicts, this means that
-        # checking length is very slow.
-=======
         # Note that unlike for regular dicts, len() of a _ReferenceDict
         # is very slow (linear time).
->>>>>>> fa6876ae
         return sum(1 for i in self._slice)
 
     def iteritems(self):
@@ -365,11 +338,6 @@
             _fill_in_known_wildcards(flatten_tuple(key),
                                      get_if_not_present=get_if_not_present)
         )
-            # Construct a slice iter with `_fill_in_known_wildcards`
-            # as `advance_iter`. This uses all the logic from the slice
-            # iter to walk the call/iter stacks, but just jumps to a
-            # particular component rather than actually iterating.
-            # This is how this object does lookups.
 
 if six.PY3:
     _ReferenceDict.items = _ReferenceDict.iteritems
@@ -427,17 +395,10 @@
 
 
 def _identify_wildcard_sets(iter_stack, index):
-<<<<<<< HEAD
-    # This function only makes sense if 
-    # normalize_index.flatten is True.
-    #
-    # if we have already decided that there isn't a common index for the
-=======
     # Note that we can only _identify_wildcard_sets for a Reference if
     # normalize_index.flatten is True.
     #
     # If we have already decided that there isn't a common index for the
->>>>>>> fa6876ae
     # slices, there is nothing more we can do.  Bail.
     if index is None:
         return index
@@ -445,16 +406,10 @@
     # Walk the iter_stack that led to the current item and try to
     # identify the component wildcard sets
     #
-<<<<<<< HEAD
-    # `wildcard_stack` will be a list of dicts mirroring the iter_stack. Each
-    # dict maps position within that level's component's "subsets"
-    # list to the set at that position if it is a wildcard set.
-=======
     # `wildcard_stack` will be a list of dicts mirroring the
     # _iter_stack.  Each dict maps position within that level's
     # component's "subsets" list to the set at that position if it is a
     # wildcard set.
->>>>>>> fa6876ae
     wildcard_stack = [None]*len(iter_stack)
     for i, level in enumerate(iter_stack):
         if level is not None:
@@ -464,11 +419,7 @@
             wildcard_sets = {}
             # `wildcard_sets` maps position in the current level's
             # "subsets list" to its set if that set is a wildcard.
-<<<<<<< HEAD
-            for j,s in enumerate(level.component.index_set().subsets()):
-=======
             for j, s in enumerate(level.component.index_set().subsets()):
->>>>>>> fa6876ae
                 # Iterate over the sets that could possibly be wildcards
                 if s is UnindexedComponent_set:
                     wildcard_sets[j] = s
@@ -476,16 +427,6 @@
                     continue
                 if s.dimen is None:
                     return None
-<<<<<<< HEAD
-                # `wild` is the number of coordinates of this set (which
-                # may be multi-dimensional) that have been sliced.
-                wildcard_count = sum( 1 for k in range(s.dimen)
-                            if k+offset not in level.fixed )
-                # `k+offset` is a position in the "total" (flattened)
-                # index tuple.
-                # All the _slice_generator's information is in terms
-                # of this total index tuple.
-=======
                 # `wildcard_count` is the number of coordinates of this
                 # set (which may be multi-dimensional) that have been
                 # sliced.
@@ -494,7 +435,6 @@
                 # `k+offset` is a position in the "total" (flattened)
                 # index tuple.  All the _slice_generator's information
                 # is in terms of this total index tuple.
->>>>>>> fa6876ae
                 if wildcard_count == s.dimen:
                     # Every coordinate of this subset is covered by a
                     # wildcard. This could happen because of explicit
@@ -519,25 +459,14 @@
             #    return None
             wildcard_stack[i] = wildcard_sets
     if not index:
-<<<<<<< HEAD
-        # index is an empty list, i.e. no wildcard sets
-        # have been previously identified.
-        # `wildcard_stack` will serve as the basis for comparison for
-        # future components' wildcard sets.
-=======
         # index is an empty list, i.e. no wildcard sets have been
         # previously identified.  `wildcard_stack` will serve as the
         # basis for comparison for future components' wildcard sets.
->>>>>>> fa6876ae
         return wildcard_stack
 
     # For objects to have "the same" wildcard sets, the same sets must
     # be sliced at the same coordinates of their "subsets list" at the
-<<<<<<< HEAD
-    # same level of the iter stack.
-=======
     # same level of the _iter_stack.
->>>>>>> fa6876ae
 
     # Any of the following would preclude identifying common sets
     # among the objects defined by a slice.
@@ -558,13 +487,6 @@
         if any(index[i].get(j,None) is not _set for j,_set in iteritems(level)):
             return None
         # These checks seem to intentionally preclude
-<<<<<<< HEAD
-        # `m.b1[:].v` and `m.b2[1,:].v`
-        # from having a common set, even if the sliced set is the same.
-        # This is probably correct, but additional explanation would
-        # be helpful, as this function seems to be doing more than just
-        # "identifying wildcard sets."
-=======
         #     m.b1[:].v and m.b2[1,:].v
         # from having a common set, even if the sliced set is the same.
         # This is correct, as you cannot express a single reference that
@@ -573,7 +495,6 @@
         #     m.c[1] = Reference(m.b1[:])
         #     m.c[2] = Reference(m.b2[1,:])
         #     Reference(m.c[:].v)
->>>>>>> fa6876ae
     return index
 
 def Reference(reference, ctype=_NotSpecified):
@@ -693,15 +614,9 @@
     else:
         # If the caller specified a ctype, then we will prepopulate the
         # list to improve our chances of avoiding a scan of the entire
-<<<<<<< HEAD
-        # Reference.
-        # This simulates multiple ctypes having been found, so an index
-        # of None is sufficient to break the loop.
-=======
         # Reference (by simulating multiple ctypes having been found, we
         # can break out as soon as we know that there are not common
         # subsets).
->>>>>>> fa6876ae
         ctypes = set((1,2))
     index = []
     for obj in _iter:
@@ -719,15 +634,10 @@
         # prove that BOTH there aren't common indexing sets (i.e., index
         # is None) AND there is more than one ctype.
         if index is not None:
-<<<<<<< HEAD
-            # This happens if the component _slice_generator in some
-            # level of the iter stack is indexed by a set of dimen None.
-=======
             # As long as we haven't ruled out the possibility of common
             # wildcard sets, then we will use _identify_wildcard_sets to
             # identify the wilcards for this obj and check compatibility
             # of the wildcards with any previously-identified wildcards.
->>>>>>> fa6876ae
             index = _identify_wildcard_sets(_iter._iter_stack, index)
         elif len(ctypes) > 1:
             break
@@ -736,14 +646,8 @@
     else:
         wildcards = sum((sorted(iteritems(lvl)) for lvl in index
                          if lvl is not None), [])
-<<<<<<< HEAD
-        # Wildcards is a list (stack) of (coordinate, set) tuples.
-        # Coordinate is that within the subsets list, and set is a
-        # wildcard set.
-=======
         # Wildcards is a list of (coordinate, set) tuples.  Coordinate
         # is that within the subsets list, and set is a wildcard set.
->>>>>>> fa6876ae
         index = wildcards[0][1]
         # index is the first wildcard set.
         if not isinstance(index, _SetDataBase):
@@ -752,12 +656,8 @@
             if not isinstance(idx, _SetDataBase):
                 idx = SetOf(idx)
             index = index * idx
-<<<<<<< HEAD
-        # index is now a SetProduct of the wildcard sets.
-=======
         # index is now either a single Set, or a SetProduct of the
         # wildcard sets.
->>>>>>> fa6876ae
     if ctype is _NotSpecified:
         if len(ctypes) == 1:
             ctype = ctypes.pop()
