#  ___________________________________________________________________________
#
#  Pyomo: Python Optimization Modeling Objects
#  Copyright 2017 National Technology and Engineering Solutions of Sandia, LLC
#  Under the terms of Contract DE-NA0003525 with National Technology and
#  Engineering Solutions of Sandia, LLC, the U.S. Government retains certain
#  rights in this software.
#  This software is distributed under the 3-clause BSD License.
#  ___________________________________________________________________________

__all__ = ['Block', 'TraversalStrategy', 'SortComponents',
           'active_components', 'components', 'active_components_data',
           'components_data', 'SimpleBlock']

import collections
import copy
import logging
import sys
import weakref
import textwrap

from inspect import isclass
from operator import itemgetter
from six import iteritems, iterkeys, itervalues, StringIO, string_types, \
    advance_iterator, PY3

from pyutilib.misc.indent_io import StreamIndenter

from pyomo.common.collections import ComponentMap, Mapping
from pyomo.common.deprecation import deprecated, deprecation_warning
from pyomo.common.timing import ConstructionTimer
from pyomo.core.base.plugin import ModelComponentFactory
from pyomo.core.base.component import (
    Component, ActiveComponentData, ComponentUID,
)
from pyomo.core.base.set import GlobalSetBase, _SetDataBase
from pyomo.core.base.var import Var
from pyomo.core.base.util import Initializer
from pyomo.core.base.indexed_component import (
    ActiveIndexedComponent, UnindexedComponent_set,
)

from pyomo.opt.base import ProblemFormat, guess_format
from pyomo.opt import WriterFactory

logger = logging.getLogger('pyomo.core')


class _generic_component_decorator(object):
    """A generic decorator that wraps Block.__setattr__()

    Arguments
    ---------
        component: the Pyomo Component class to construct
        block: the block onto which to add the new component
        *args: positional arguments to the Component constructor
               (*excluding* the block argument)
        **kwds: keyword arguments to the Component constructor
    """
    def __init__(self, component, block, *args, **kwds):
        self._component = component
        self._block = block
        self._args = args
        self._kwds = kwds

    def __call__(self, rule):
        setattr(
            self._block,
            rule.__name__,
            self._component(*self._args, rule=rule, **(self._kwds))
        )
        return rule


class _component_decorator(object):
    """A class that wraps the _generic_component_decorator, which remembers
    and provides the Block and component type to the decorator.

    Arguments
    ---------
        component: the Pyomo Component class to construct
        block: the block onto which to add the new component

    """
    def __init__(self, block, component):
        self._block = block
        self._component = component

    def __call__(self, *args, **kwds):
        return _generic_component_decorator(
            self._component, self._block, *args, **kwds)


class SubclassOf(object):
    """This mocks up a tuple-like interface based on subclass relationship.

    Instances of this class present a somewhat tuple-like interface for
    use in PseudoMap ctype / descend_into.  The constructor takes a
    single ctype argument.  When used with PseudoMap (through Block APIs
    like component_objects()), it will match any ctype that is a
    subclass of the reference ctype.

    This allows, for example:

        model.component_data_objects(Var, descend_into=SubclassOf(Block))
    """
    def __init__(self, *ctype):
        self.ctype = ctype
        self.__name__ = 'SubclassOf(%s)' % (
            ','.join(x.__name__ for x in ctype),)

    def __contains__(self, item):
        return issubclass(item, self.ctype)

    def __len__(self):
        return 1

    def __getitem__(self, item):
        return self

class SortComponents(object):

    """
    This class is a convenient wrapper for specifying various sort
    ordering.  We pass these objects to the "sort" argument to various
    accessors / iterators to control how much work we perform sorting
    the resultant list.  The idea is that
    "sort=SortComponents.deterministic" is more descriptive than
    "sort=True".
    """
    unsorted = set()
    indices = set([1])
    declOrder = set([2])
    declarationOrder = declOrder
    alphaOrder = set([3])
    alphabeticalOrder = alphaOrder
    alphabetical = alphaOrder
    # both alpha and decl orders are deterministic, so only must sort indices
    deterministic = indices
    sortBoth = indices | alphabeticalOrder         # Same as True
    alphabetizeComponentAndIndex = sortBoth

    @staticmethod
    def default():
        return set()

    @staticmethod
    def sorter(sort_by_names=False, sort_by_keys=False):
        sort = SortComponents.default()
        if sort_by_names:
            sort |= SortComponents.alphabeticalOrder
        if sort_by_keys:
            sort |= SortComponents.indices
        return sort

    @staticmethod
    def sort_names(flag):
        if type(flag) is bool:
            return flag
        else:
            try:
                return SortComponents.alphaOrder.issubset(flag)
            except:
                return False

    @staticmethod
    def sort_indices(flag):
        if type(flag) is bool:
            return flag
        else:
            try:
                return SortComponents.indices.issubset(flag)
            except:
                return False


class TraversalStrategy(object):
    BreadthFirstSearch = (1,)
    PrefixDepthFirstSearch = (2,)
    PostfixDepthFirstSearch = (3,)
    # aliases
    BFS = BreadthFirstSearch
    ParentLastDepthFirstSearch = PostfixDepthFirstSearch
    PostfixDFS = PostfixDepthFirstSearch
    ParentFirstDepthFirstSearch = PrefixDepthFirstSearch
    PrefixDFS = PrefixDepthFirstSearch
    DepthFirstSearch = PrefixDepthFirstSearch
    DFS = DepthFirstSearch


def _sortingLevelWalker(list_of_generators):
    """Utility function for iterating over all members of a list of
    generators that prefixes each item with the index of the original
    generator that produced it.  This is useful for creating lists where
    we want to preserve the original generator order but want to sort
    the sub-lists.

    Note that the generators must produce tuples.
    """
    lastName = ''
    nameCounter = 0
    for gen in list_of_generators:
        nameCounter += 1  # Each generator starts a new component name
        for item in gen:
            if item[0] != lastName:
                nameCounter += 1
                lastName = item[0]
            yield (nameCounter,) + item


def _levelWalker(list_of_generators):
    """Simple utility function for iterating over all members of a list of
    generators.
    """
    for gen in list_of_generators:
        for item in gen:
            yield item


class _BlockConstruction(object):
    """
    This class holds a "global" dict used when constructing
    (hierarchical) models.
    """
    data = {}


class PseudoMap(object):
    """
    This class presents a "mock" dict interface to the internal
    _BlockData data structures.  We return this object to the
    user to preserve the historical "{ctype : {name : obj}}"
    interface without actually regenerating that dict-of-dicts data
    structure.

    We now support {ctype : PseudoMap()}
    """

    __slots__ = ('_block', '_ctypes', '_active', '_sorted')

    def __init__(self, block, ctype, active=None, sort=False):
        """
        TODO
        """
        self._block = block
        if isclass(ctype):
            self._ctypes = (ctype,)
        else:
            self._ctypes = ctype
        self._active = active
        self._sorted = SortComponents.sort_names(sort)

    def __iter__(self):
        """
        TODO
        """
        return self.iterkeys()

    def __getitem__(self, key):
        """
        TODO
        """
        if key in self._block._decl:
            x = self._block._decl_order[self._block._decl[key]]
            if self._ctypes is None or x[0].ctype in self._ctypes:
                if self._active is None or x[0].active == self._active:
                    return x[0]
        msg = ""
        if self._active is not None:
            msg += self._active and "active " or "inactive "
        if self._ctypes is not None:
            if len(self._ctypes) == 1:
                msg += self._ctypes[0].__name__ + " "
            else:
                types = sorted(x.__name__ for x in self._ctypes)
                msg += '%s or %s ' % (', '.join(types[:-1]), types[-1])
        raise KeyError("%scomponent '%s' not found in block %s"
                       % (msg, key, self._block.name))

    def __nonzero__(self):
        """
        TODO
        """
        # Shortcut: this will bail after finding the first
        # (non-None) item.  Note that we temporarily disable sorting
        # -- otherwise, if this is a sorted PseudoMap the entire
        # list will be walked and sorted before returning the first
        # element.
        sort_order = self._sorted
        try:
            self._sorted = False
            for x in itervalues(self):
                return True
            return False
        finally:
            self._sorted = sort_order

    __bool__ = __nonzero__

    def __len__(self):
        """
        TODO
        """
        #
        # If _active is None, then the number of components is
        # simply the total of the counts of the ctypes that have
        # been added.
        #
        if self._active is None:
            if self._ctypes is None:
                return sum(x[2] for x in itervalues(self._block._ctypes))
            else:
                return sum(self._block._ctypes.get(x, (0, 0, 0))[2]
                           for x in self._block._ctypes
                           if x in self._ctypes)
        #
        # If _active is True or False, then we have to count by brute force.
        #
        ans = 0
        for x in itervalues(self):
            ans += 1
        return ans

    def __contains__(self, key):
        """
        TODO
        """
        # Return True is the underlying Block contains the component
        # name.  Note, if this Pseudomap soecifies a ctype or the
        # active flag, we need to check that the underlying
        # component matches those flags
        if key in self._block._decl:
            x = self._block._decl_order[self._block._decl[key]]
            if self._ctypes is None or x[0].ctype in self._ctypes:
                return self._active is None or x[0].active == self._active
        return False

    def _ctypewalker(self):
        """
        TODO
        """
        # Note: since push/pop from the end of lists is slightly more
        # efficient, we will reverse-sort so the next ctype index is
        # at the end of the list.
        _decl_order = self._block._decl_order
        _idx_list = sorted((self._block._ctypes[x][0]
                            for x in self._block._ctypes
                            if x in self._ctypes),
                           reverse=True)
        while _idx_list:
            _idx = _idx_list.pop()
            while _idx is not None:
                _obj, _next = _decl_order[_idx]
                if _obj is not None:
                    yield _obj
                _idx = _next
                if _idx is not None and _idx_list and _idx > _idx_list[-1]:
                    _idx_list.append(_idx)
                    _idx_list.sort(reverse=True)
                    break

    def iterkeys(self):
        """
        TODO
        """
        # Iterate over the PseudoMap keys (the component names) in
        # declaration order
        #
        # Ironically, the values are the fundamental thing that we
        # can (efficiently) iterate over in decl_order.  iterkeys
        # just wraps itervalues.
        for obj in self.itervalues():
            yield obj._name

    def itervalues(self):
        """
        TODO
        """
        # Iterate over the PseudoMap values (the component objects) in
        # declaration order
        _active = self._active
        if self._ctypes is None:
            # If there is no ctype, then we will just iterate over
            # all components and return them all
            if _active is None:
                walker = (obj for obj, idx in self._block._decl_order
                          if obj is not None)
            else:
                walker = (obj for obj, idx in self._block._decl_order
                          if obj is not None and obj.active == _active)
        else:
            # The user specified a desired ctype; we will leverage
            # the _ctypewalker generator to walk the underlying linked
            # list and just return the desired objects (again, in
            # decl order)
            if _active is None:
                walker = (obj for obj in self._ctypewalker())
            else:
                walker = (obj for obj in self._ctypewalker()
                          if obj.active == _active)
        # If the user wants this sorted by name, then there is
        # nothing we can do to save memory: we must create the whole
        # list (so we can sort it) and then iterate over the sorted
        # temporary list
        if self._sorted:
            return (obj for obj in sorted(walker, key=lambda _x: _x.local_name))
        else:
            return walker

    def iteritems(self):
        """
        TODO
        """
        # Ironically, the values are the fundamental thing that we
        # can (efficiently) iterate over in decl_order.  iteritems
        # just wraps itervalues.
        for obj in self.itervalues():
            yield (obj._name, obj)

    def keys(self):
        """
        Return a list of dictionary keys
        """
        return list(self.iterkeys())

    def values(self):
        """
        Return a list of dictionary values
        """
        return list(self.itervalues())

    def items(self):
        """
        Return a list of (key, value) tuples
        """
        return list(self.iteritems())

# In Python3, the items(), etc methods of dict-like things return
# generator-like objects.
if PY3:
    PseudoMap.keys = PseudoMap.iterkeys
    PseudoMap.values = PseudoMap.itervalues
    PseudoMap.items = PseudoMap.iteritems


class _BlockData(ActiveComponentData):
    """
    This class holds the fundamental block data.
    """
    _Block_reserved_words = set()

    def __init__(self, component):
        #
        # BLOCK DATA ELEMENTS
        #
        #   _decl_order:  [ (component, id_of_next_ctype_in_decl_order), ...]
        #   _decl:        { name : index_in_decl_order }
        #   _ctypes:      { ctype : [ id_first_ctype, id_last_ctype, count ] }
        #
        #
        # We used to define an internal structure that looked like:
        #
        #    _component    = { ctype : OrderedDict( name : obj ) }
        #    _declarations = OrderedDict( name : obj )
        #
        # This structure is convenient, but the overhead of carrying
        # around roughly 20 dictionaries for every block consumed a
        # nontrivial amount of memory.  Plus, the generation and
        # maintenance of OrderedDicts appeared to be disturbingly slow.
        #
        # We now "mock up" this data structure using 2 dicts and a list:
        #
        #    _ctypes     = { ctype : [ first idx, last idx, count ] }
        #    _decl       = { name  : idx }
        #    _decl_order = [ (obj, next_ctype_idx) ]
        #
        # Some notes: As Pyomo models rarely *delete* objects, we
        # currently never remove items from the _decl_order list.  If
        # the component is ever removed / cleared, we simply mark the
        # object as None.  If models crop up where we start seeing a
        # significant amount of adding / removing components, then we
        # can revisit this decision (although we will probably continue
        # marking entries as None and just periodically rebuild the list
        # as opposed to maintaining the list without any holes).
        #
        ActiveComponentData.__init__(self, component)
        # Note: call super() here to bypass the Block __setattr__
        #   _ctypes:      { ctype -> [1st idx, last idx, count] }
        #   _decl:        { name -> idx }
        #   _decl_order:  list( tuples( obj, next_type_idx ) )
        super(_BlockData, self).__setattr__('_ctypes', {})
        super(_BlockData, self).__setattr__('_decl', {})
        super(_BlockData, self).__setattr__('_decl_order', [])

    def __getstate__(self):
        # Note: _BlockData is NOT slot-ized, so we must pickle the
        # entire __dict__.  However, we want the base class's
        # __getstate__ to override our blanket approach here (i.e., it
        # will handle the _component weakref), so we will call the base
        # class's __getstate__ and allow it to overwrite the catch-all
        # approach we use here.
        ans = dict(self.__dict__)
        ans.update(super(_BlockData, self).__getstate__())
        # Note sure why we are deleting these...
        if '_repn' in ans:
            del ans['_repn']
        return ans

    #
    # The base class __setstate__ is sufficient (assigning all the
    # pickled attributes to the object is appropriate
    #
    # def __setstate__(self, state):
    #    pass

    def __getattr__(self, val):
        if val in ModelComponentFactory:
            return _component_decorator(
                self, ModelComponentFactory.get_class(val))
        # Since the base classes don't support getattr, we can just
        # throw the "normal" AttributeError
        raise AttributeError("'%s' object has no attribute '%s'"
                             % (self.__class__.__name__, val))

    def __setattr__(self, name, val):
        """
        Set an attribute of a block data object.
        """
        #
        # In general, the most common case for this is setting a *new*
        # attribute.  After that, there is updating an existing
        # Component value, with the least common case being resetting an
        # existing general attribute.
        #
        # Case 1.  Add an attribute that is not currently in the class.
        #
        if name not in self.__dict__:
            if isinstance(val, Component):
                #
                # Pyomo components are added with the add_component method.
                #
                self.add_component(name, val)
            else:
                #
                # Other Python objects are added with the standard __setattr__
                # method.
                #
                super(_BlockData, self).__setattr__(name, val)
        #
        # Case 2.  The attribute exists and it is a component in the
        #          list of declarations in this block.  We will use the
        #          val to update the value of that [scalar] component
        #          through its set_value() method.
        #
        elif name in self._decl:
            if isinstance(val, Component):
                #
                # The value is a component, so we replace the component in the
                # block.
                #
                if self._decl_order[self._decl[name]][0] is val:
                    return
                logger.warning(
                    "Implicitly replacing the Component attribute "
                    "%s (type=%s) on block %s with a new Component (type=%s)."
                    "\nThis is usually indicative of a modelling error.\n"
                    "To avoid this warning, use block.del_component() and "
                    "block.add_component()."
                    % (name, type(self.component(name)), self.name,
                       type(val)))
                self.del_component(name)
                self.add_component(name, val)
            else:
                #
                # The incoming value is not a component, so we set the
                # value in the existing component.
                #
                # Because we want to log a special error only if the
                # set_value attribute is missing, we will fetch the
                # attribute first and then call the method outside of
                # the try-except so as to not suppress any exceptions
                # generated while setting the value.
                #
                try:
                    _set_value = self._decl_order[self._decl[name]][0].set_value
                except AttributeError:
                    logger.error(
                        "Expected component %s (type=%s) on block %s to have a "
                        "'set_value' method, but none was found." %
                        (name, type(self.component(name)),
                         self.name))
                    raise
                #
                # Call the set_value method.
                #
                _set_value(val)
        #
        # Case 3. Handle setting non-Component attributes
        #
        else:
            #
            # NB: This is important: the _BlockData is either a scalar
            # Block (where _parent and _component are defined) or a
            # single block within an Indexed Block (where only
            # _component is defined).  Regardless, the
            # _BlockData.__init__() method declares these methods and
            # sets them either to None or a weakref.  Thus, we will
            # never have a problem converting these objects from
            # weakrefs into Blocks and back (when pickling); the
            # attribute is already in __dict__, we will not hit the
            # add_component / del_component branches above.  It also
            # means that any error checking we want to do when assigning
            # these attributes should be done here.
            #
            # NB: isintance() can be slow and we generally avoid it in
            # core methods.  However, it is only slow when it returns
            # False.  Since the common paths on this branch should
            # return True, this shouldn't be too inefficient.
            #
            if name == '_parent':
                if val is not None and not isinstance(val(), _BlockData):
                    raise ValueError(
                        "Cannot set the '_parent' attribute of Block '%s' "
                        "to a non-Block object (with type=%s); Did you "
                        "try to create a model component named '_parent'?"
                        % (self.name, type(val)))
                super(_BlockData, self).__setattr__(name, val)
            elif name == '_component':
                if val is not None and not isinstance(val(), _BlockData):
                    raise ValueError(
                        "Cannot set the '_component' attribute of Block '%s' "
                        "to a non-Block object (with type=%s); Did you "
                        "try to create a model component named '_component'?"
                        % (self.name, type(val)))
                super(_BlockData, self).__setattr__(name, val)
            #
            # At this point, we should only be seeing non-component data
            # the user is hanging on the blocks (uncommon) or the
            # initial setup of the object data (in __init__).
            #
            elif isinstance(val, Component):
                logger.warning(
                    "Reassigning the non-component attribute %s\n"
                    "on block (model).%s with a new Component\nwith type %s.\n"
                    "This is usually indicative of a modelling error.\n"
                    "To avoid this warning, explicitly delete the attribute:\n"
                    "    del %s.%s" % (
                        name, self.name, type(val), self.name, name))
                delattr(self, name)
                self.add_component(name, val)
            else:
                super(_BlockData, self).__setattr__(name, val)

    def __delattr__(self, name):
        """
        Delete an attribute on this Block.
        """
        #
        # It is important that we call del_component() whenever a
        # component is removed from a block.  Defining __delattr__
        # catches the case when a user attempts to remove components
        # using, e.g. "del model.myParam"
        #
        if name in self._decl:
            #
            # The attribute exists and it is a component in the
            # list of declarations in this block.
            #
            self.del_component(name)
        else:
            #
            # Other Python objects are removed with the standard __detattr__
            # method.
            #
            super(_BlockData, self).__delattr__(name)

    def _compact_decl_storage(self):
        idxMap = {}
        _new_decl_order = []
        j = 0
        # Squeeze out the None entries
        for i, entry in enumerate(self._decl_order):
            if entry[0] is not None:
                idxMap[i] = j
                j += 1
                _new_decl_order.append(entry)
        # Update the _decl map
        self._decl = {k:idxMap[idx] for k,idx in iteritems(self._decl)}
        # Update the ctypes, _decl_order linked lists
        for ctype, info in iteritems(self._ctypes):
            idx = info[0]
            entry = self._decl_order[idx]
            while entry[0] is None:
                idx = entry[1]
                entry = self._decl_order[idx]
            info[0] = last = idxMap[idx]
            while entry[1] is not None:
                idx = entry[1]
                entry = self._decl_order[idx]
                if entry[0] is not None:
                    this = idxMap[idx]
                    _new_decl_order[last] = (_new_decl_order[last][0], this)
                    last = this
            info[1] = last
            _new_decl_order[last] = (_new_decl_order[last][0], None)
        self._decl_order = _new_decl_order

    def set_value(self, val):
        raise RuntimeError(textwrap.dedent(
            """\
            Block components do not support assignment or set_value().
            Use the transfer_attributes_from() method to transfer the
            components and public attributes from one block to another:
                model.b[1].transfer_attributes_from(other_block)
            """))

    def clear(self):
        for name in iterkeys(self.component_map()):
            if name not in self._Block_reserved_words:
                self.del_component(name)
        for attr in tuple(self.__dict__):
            if attr not in self._Block_reserved_words:
                delattr(self, attr)
        self._compact_decl_storage()

    def transfer_attributes_from(self, src):
        """Transfer user-defined attributes from src to this block

        This transfers all components and user-defined attributes from
        the block or dictionary `src` and places them on this Block.
        Components are transferred in declaration order.

        If a Component on `src` is also declared on this block as either
        a Component or attribute, the local Component or attribute is
        replaced by the incoming component.  If an attribute name on
        `src` matches a Component declared on this block, then the
        incoming attribute is passed to the local Component's
        `set_value()` method.  Attribute names appearing in this block's
        `_Block_reserved_words` set will not be transferred (although
        Components will be).

        Parameters
        ----------
        src: _BlockData or dict
            The Block or mapping that contains the new attributes to
            assign to this block.
        """
        if isinstance(src, _BlockData):
            # There is a special case where assigning a parent block to
            # this block creates a circular hierarchy
            if src is self:
                return
            p_block = self.parent_block()
            while p_block is not None:
                if p_block is src:
                    raise ValueError(
                        "_BlockData.transfer_attributes_from(): Cannot set a "
                        "sub-block (%s) to a parent block (%s): creates a "
                        "circular hierarchy" % (self, src))
                p_block = p_block.parent_block()
            # record the components and the non-component objects added
            # to the block
            src_comp_map = src.component_map()
            src_raw_dict = {k:v for k,v in iteritems(src.__dict__)
                            if k not in src_comp_map}
        elif isinstance(src, Mapping):
            src_comp_map = {}
            src_raw_dict = src
        else:
            raise ValueError(
                "_BlockData.transfer_attributes_from(): expected a "
                "Block or dict; received %s" % (type(src).__name__,))

        # Use component_map for the components to preserve decl_order
        for k,v in iteritems(src_comp_map):
            if k in self._decl:
                self.del_component(k)
            src.del_component(k)
            self.add_component(k,v)
        # Because Blocks are not slotized and we allow the
        # assignment of arbitrary data to Blocks, we will move over
        # any other unrecognized entries in the object's __dict__:
        for k in sorted(iterkeys(src_raw_dict)):
            if k not in self._Block_reserved_words or not hasattr(self, k) \
               or k in self._decl:
                setattr(self, k, src_raw_dict[k])

    def _add_implicit_sets(self, val):
        """TODO: This method has known issues (see tickets) and needs to be
        reviewed. [JDS 9/2014]"""

        _component_sets = getattr(val, '_implicit_subsets', None)
        #
        # FIXME: The name attribute should begin with "_", and None
        # should replace "_unknown_"
        #
        if _component_sets is not None:
            for ctr, tset in enumerate(_component_sets):
                if tset.parent_component().parent_block() is None \
                        and not isinstance(tset.parent_component(), GlobalSetBase):
                    self.add_component("%s_index_%d" % (val.local_name, ctr), tset)
        if getattr(val, '_index', None) is not None \
                and isinstance(val._index, _SetDataBase) \
                and val._index.parent_component().parent_block() is None \
                and not isinstance(val._index.parent_component(), GlobalSetBase):
            self.add_component("%s_index" % (val.local_name,), val._index.parent_component())
        if getattr(val, 'initialize', None) is not None \
                and isinstance(val.initialize, _SetDataBase) \
                and val.initialize.parent_component().parent_block() is None \
                and not isinstance(val.initialize.parent_component(), GlobalSetBase):
            self.add_component("%s_index_init" % (val.local_name,), val.initialize.parent_component())
        if getattr(val, 'domain', None) is not None \
                and isinstance(val.domain, _SetDataBase) \
                and val.domain.parent_block() is None \
                and not isinstance(val.domain, GlobalSetBase):
            self.add_component("%s_domain" % (val.local_name,), val.domain)

    def _flag_vars_as_stale(self):
        """
        Configure *all* variables (on active blocks) and
        their composite _VarData objects as stale. This
        method is used prior to loading solver
        results. Variable that did not particpate in the
        solution are flagged as stale.  E.g., it most cases
        fixed variables will be flagged as stale since they
        are compiled out of expressions; however, many
        solver plugins support including fixed variables in
        the output problem by overriding bounds in order to
        minimize preprocessing requirements, meaning fixed
        variables are not necessarily always stale.
        """
        for variable in self.component_objects(Var, active=True):
            variable.flag_as_stale()

    def collect_ctypes(self,
                       active=None,
                       descend_into=True):
        """
        Count all component types stored on or under this
        block.

        Args:
            active (True/None): Set to True to indicate that
                only active components should be
                counted. The default value of None indicates
                that all components (including those that
                have been deactivated) should be counted.
            descend_into (bool): Indicates whether or not
                component types should be counted on
                sub-blocks. Default is True.

        Returns: A set of component types.
        """
        assert active in (True, None)
        ctypes = set()
        for block in self.block_data_objects(active=active,
                                             descend_into=descend_into,
                                             sort=SortComponents.unsorted):
            if active is None:
                ctypes.update(ctype for ctype in block._ctypes)
            else:
                assert active is True
                for ctype in block._ctypes:
                    for component in block.component_data_objects(
                            ctype=ctype,
                            active=True,
                            descend_into=False,
                            sort=SortComponents.unsorted):
                        ctypes.add(ctype)
                        break  # just need 1 or more
        return ctypes

    def model(self):
        #
        # Special case: the "Model" is always the top-level _BlockData,
        # so if this is the top-level block, it must be the model
        #
        # Also note the interesting and intentional characteristic for
        # an IndexedBlock that is not attached to anything:
        #   b = Block([1,2,3])
        #   b.model() is None
        #   b[1].model() is b[1]
        #   b[2].model() is b[2]
        #
        ans = self.parent_block()
        if ans is None:
            return self
        #
        # NOTE: This loop is probably OK, since
        #   1) most models won't be nested very deep and
        #   2) it is better than forcing everyone to maintain references
        #      to the top-level block from both the standpoint of memory
        #      use and update time).
        #
        next = ans.parent_block()
        while next is not None:
            ans = next
            next = next.parent_block()
        return ans

    def add_component(self, name, val):
        """
        Add a component 'name' to the block.

        This method assumes that the attribute is not in the model.
        """
        #
        # Error checks
        #
        if not val.valid_model_component():
            raise RuntimeError(
                "Cannot add '%s' as a component to a block" % str(type(val)))
        if name in self._Block_reserved_words and hasattr(self, name):
            raise ValueError("Attempting to declare a block component using "
                             "the name of a reserved attribute:\n\t%s"
                             % (name,))
        if name in self.__dict__:
            raise RuntimeError(
                "Cannot add component '%s' (type %s) to block '%s': a "
                "component by that name (type %s) is already defined."
                % (name, type(val), self.name, type(getattr(self, name))))
        #
        # Skip the add_component() logic if this is a
        # component type that is suppressed.
        #
        _component = self.parent_component()
        _type = val.ctype
        if _type in _component._suppress_ctypes:
            return
        #
        # Raise an exception if the component already has a parent.
        #
        if (val._parent is not None) and (val._parent() is not None):
            if val._parent() is self:
                msg = """
Attempting to re-assign the component '%s' to the same
block under a different name (%s).""" % (val.name, name)
            else:
                msg = """
Re-assigning the component '%s' from block '%s' to
block '%s' as '%s'.""" % (val._name, val._parent().name,
                          self.name, name)

            raise RuntimeError("""%s

This behavior is not supported by Pyomo; components must have a
single owning block (or model), and a component may not appear
multiple times in a block.  If you want to re-name or move this
component, use the block del_component() and add_component() methods.
""" % (msg.strip(),))
        #
        # If the new component is a Block, then there is the chance that
        # it is the model(), and assigning it would create a circular
        # hierarchy.  Note that we only have to check the model as the
        # check immediately above would catch any "internal" blocks in
        # the block hierarchy
        #
        if isinstance(val, Block) and val is self.model():
            raise ValueError(
                "Cannot assign the top-level block as a subblock of one of "
                "its children (%s): creates a circular hierarchy"
                % (self,))
        #
        # Set the name and parent pointer of this component.
        #
        val._name = name
        val._parent = weakref.ref(self)
        #
        # We want to add the temporary / implicit sets first so that
        # they get constructed before this component
        #
        # FIXME: This is sloppy and wasteful (most components trigger
        # this, even when there is no need for it).  We should
        # reconsider the whole _implicit_subsets logic to defer this
        # kind of thing to an "update_parent()" method on the
        # components.
        #
        self._add_implicit_sets(val)
        #
        # Add the component to the underlying Component store
        #
        _new_idx = len(self._decl_order)
        self._decl[name] = _new_idx
        self._decl_order.append((val, None))
        #
        # Add the component as an attribute.  Note that
        #
        #     self.__dict__[name]=val
        #
        # is inappropriate here.  The correct way to add the attribute
        # is to delegate the work to the next class up the MRO.
        #
        super(_BlockData, self).__setattr__(name, val)
        #
        # Update the ctype linked lists
        #
        if _type in self._ctypes:
            idx_info = self._ctypes[_type]
            tmp = idx_info[1]
            self._decl_order[tmp] = (self._decl_order[tmp][0], _new_idx)
            idx_info[1] = _new_idx
            idx_info[2] += 1
        else:
            self._ctypes[_type] = [_new_idx, _new_idx, 1]
        #
        # Propagate properties to sub-blocks:
        #   suppressed ctypes
        #
        if _type is Block:
            val._suppress_ctypes |= _component._suppress_ctypes
        #
        # Error, for disabled support implicit rule names
        #
        if '_rule' in val.__dict__ and val._rule is None:
            _found = False
            try:
                _test = val.local_name + '_rule'
                for i in (1, 2):
                    frame = sys._getframe(i)
                    _found |= _test in frame.f_locals
            except:
                pass
            if _found:
                # JDS: Do not blindly reformat this message.  The
                # formatter inserts arbitrarily-long names(), which can
                # cause the resulting logged message to be very poorly
                # formatted due to long lines.
                logger.warning(
                    """As of Pyomo 4.0, Pyomo components no longer support implicit rules.
You defined a component (%s) that appears
to rely on an implicit rule (%s).
Components must now specify their rules explicitly using 'rule=' keywords.""" %
                    (val.name, _test))
        #
        # Don't reconstruct if this component has already been constructed.
        # This allows a user to move a component from one block to
        # another.
        #
        if val._constructed is True:
            return
        #
        # If the block is Concrete, construct the component
        # Note: we are explicitly using getattr because (Scalar)
        #   classes that derive from Block may want to declare components
        #   within their __init__() [notably, pyomo.gdp's Disjunct).
        #   Those components are added *before* the _constructed flag is
        #   added to the class by Block.__init__()
        #
        if getattr(_component, '_constructed', False):
            # NB: we don't have to construct the temporary / implicit
            # sets here: if necessary, that happens when
            # _add_implicit_sets() calls add_component().
            if _BlockConstruction.data:
                data = _BlockConstruction.data.get(id(self), None)
                if data is not None:
                    data = data.get(name, None)
            else:
                data = None
            if __debug__ and logger.isEnabledFor(logging.DEBUG):
                # This is tricky: If we are in the middle of
                # constructing an indexed block, the block component
                # already has _constructed=True.  Now, if the
                # _BlockData.__init__() defines any local variables
                # (like pyomo.gdp.Disjunct's indicator_var), name(True)
                # will fail: this block data exists and has a parent(),
                # but it has not yet been added to the parent's _data
                # (so the idx lookup will fail in name).
                if self.parent_block() is None:
                    _blockName = "[Model]"
                else:
                    try:
                        _blockName = "Block '%s'" % self.name
                    except:
                        _blockName = "Block '%s[...]'" \
                            % self.parent_component().name
                logger.debug("Constructing %s '%s' on %s from data=%s",
                             val.__class__.__name__, val.name,
                             _blockName, str(data))
            try:
                val.construct(data)
            except:
                err = sys.exc_info()[1]
                logger.error(
                    "Constructing component '%s' from data=%s failed:\n%s: %s",
                    str(val.name), str(data).strip(),
                    type(err).__name__, err)
                raise
            if __debug__ and logger.isEnabledFor(logging.DEBUG):
                if _blockName[-1] == "'":
                    _blockName = _blockName[:-1] + '.' + val.name + "'"
                else:
                    _blockName = "'" + _blockName + '.' + val.name + "'"
                _out = StringIO()
                val.pprint(ostream=_out)
                logger.debug("Constructed component '%s':\n%s"
                             % (_blockName, _out.getvalue()))

    def del_component(self, name_or_object):
        """
        Delete a component from this block.
        """
        obj = self.component(name_or_object)
        # FIXME: Is this necessary?  Should this raise an exception?
        if obj is None:
            return

        # FIXME: Is this necessary?  Should this raise an exception?
        # if name not in self._decl:
        #    return

        name = obj.local_name

        # Replace the component in the master list with a None placeholder
        idx = self._decl[name]
        del self._decl[name]
        self._decl_order[idx] = (None, self._decl_order[idx][1])

        # Update the ctype linked lists
        ctype_info = self._ctypes[obj.ctype]
        ctype_info[2] -= 1
        if ctype_info[2] == 0:
            del self._ctypes[obj.ctype]

        # Clear the _parent attribute
        obj._parent = None

        # Now that this component is not in the _decl map, we can call
        # delattr as usual.
        #
        #del self.__dict__[name]
        #
        # Note: 'del self.__dict__[name]' is inappropriate here.  The
        # correct way to add the attribute is to delegate the work to
        # the next class up the MRO.
        super(_BlockData, self).__delattr__(name)

    def reclassify_component_type(self, name_or_object, new_ctype,
                                  preserve_declaration_order=True):
        """
        TODO
        """
        obj = self.component(name_or_object)
        # FIXME: Is this necessary?  Should this raise an exception?
        if obj is None:
            return

        if obj.ctype is new_ctype:
            return

        name = obj.local_name
        if not preserve_declaration_order:
            # if we don't have to preserve the decl order, then the
            # easiest (and fastest) thing to do is just delete it and
            # re-add it.
            self.del_component(name)
            obj._ctype = new_ctype
            self.add_component(name, obj)
            return

        idx = self._decl[name]

        # Update the ctype linked lists
        ctype_info = self._ctypes[obj.ctype]
        ctype_info[2] -= 1
        if ctype_info[2] == 0:
            del self._ctypes[obj.ctype]
        elif ctype_info[0] == idx:
            ctype_info[0] = self._decl_order[idx][1]
        else:
            prev = None
            tmp = self._ctypes[obj.ctype][0]
            while tmp < idx:
                prev = tmp
                tmp = self._decl_order[tmp][1]

            self._decl_order[prev] = (self._decl_order[prev][0],
                                      self._decl_order[idx][1])
            if ctype_info[1] == idx:
                ctype_info[1] = prev

        obj._ctype = new_ctype

        # Insert into the new ctype list
        if new_ctype not in self._ctypes:
            self._ctypes[new_ctype] = [idx, idx, 1]
            self._decl_order[idx] = (obj, None)
        elif idx < self._ctypes[new_ctype][0]:
            self._decl_order[idx] = (obj, self._ctypes[new_ctype][0])
            self._ctypes[new_ctype][0] = idx
            self._ctypes[new_ctype][2] += 1
        elif idx > self._ctypes[new_ctype][1]:
            prev = self._ctypes[new_ctype][1]
            self._decl_order[prev] = (self._decl_order[prev][0], idx)
            self._decl_order[idx] = (obj, None)
            self._ctypes[new_ctype][1] = idx
            self._ctypes[new_ctype][2] += 1
        else:
            self._ctypes[new_ctype][2] += 1
            prev = None
            tmp = self._ctypes[new_ctype][0]
            while tmp < idx:
                # this test should be unnecessary: and tmp is not None:
                prev = tmp
                tmp = self._decl_order[tmp][1]
            self._decl_order[prev] = (self._decl_order[prev][0], idx)
            self._decl_order[idx] = (obj, tmp)

    def clone(self):
        """
        TODO
        """
        # FYI: we used to remove all _parent() weakrefs before
        # deepcopying and then restore them on the original and cloned
        # model.  It turns out that this was completely unnecessary and
        # wasteful.

        #
        # Note: Setting __block_scope__ determines which components are
        # deepcopied (anything beneath this block) and which are simply
        # preserved as references (anything outside this block
        # hierarchy).  We must always go through this effort to prevent
        # copying certain "reserved" components (like Any,
        # NonNegativeReals, etc) that are not "owned" by any blocks and
        # should be preserved as singletons.
        #
        save_parent, self._parent = self._parent, None
        try:
            new_block = copy.deepcopy(
                self, {
                    '__block_scope__': {id(self): True, id(None): False},
                    '__paranoid__': False,
                    })
        except:
            new_block = copy.deepcopy(
                self, {
                    '__block_scope__': {id(self): True, id(None): False},
                    '__paranoid__': True,
                    })
        finally:
            self._parent = save_parent

        return new_block

    def contains_component(self, ctype):
        """
        Return True if the component type is in _ctypes and ... TODO.
        """
        return ctype in self._ctypes and self._ctypes[ctype][2]

    def component(self, name_or_object):
        """
        Return a child component of this block.

        If passed a string, this will return the child component
        registered by that name.  If passed a component, this will
        return that component IFF the component is a child of this
        block. Returns None on lookup failure.
        """
        if isinstance(name_or_object, string_types):
            if name_or_object in self._decl:
                return self._decl_order[self._decl[name_or_object]][0]
        else:
            try:
                obj = name_or_object.parent_component()
                if obj.parent_block() is self:
                    return obj
            except AttributeError:
                pass
        return None

    def component_map(self, ctype=None, active=None, sort=False):
        """Returns a PseudoMap of the components in this block.

        Parameters
        ----------
        ctype:  None or type or iterable
            Specifies the component types (`ctypes`) to include in the
            resulting PseudoMap

                =============   ===================
                None            All components
                type            A single component type
                iterable        All component types in the iterable
                =============   ===================

        active: None or bool
            Filter components by the active flag

                =====  ===============================
                None   Return all components
                True   Return only active components
                False  Return only inactive components
                =====  ===============================

        sort: bool
            Iterate over the components in a sorted otder

                =====  ================================================
                True   Iterate using Block.alphabetizeComponentAndIndex
                False  Iterate using Block.declarationOrder
                =====  ================================================

        """
        return PseudoMap(self, ctype, active, sort)

    def _component_typemap(self, ctype=None, active=None, sort=False):
        """
        Return information about the block components.

        If ctype is None, return a dictionary that maps
           {component type -> {name -> component instance}}
        Otherwise, return a dictionary that maps
           {name -> component instance}
        for the specified component type.

        Note: The actual {name->instance} object is a PseudoMap that
        implements a lightweight interface to the underlying
        BlockComponents data structures.
        """
        if ctype is None:
            ans = {}
            for x in self._ctypes:
                ans[x] = PseudoMap(self, x, active, sort)
            return ans
        else:
            return PseudoMap(self, ctype, active, sort)

    def _component_data_iter(self, ctype=None, active=None, sort=False):
        """
        Generator that returns a 3-tuple of (component name, index value,
        and _ComponentData) for every component data in the block.
        """
        _sort_indices = SortComponents.sort_indices(sort)
        _subcomp = PseudoMap(self, ctype, active, sort)
        for name, comp in _subcomp.iteritems():
            # NOTE: Suffix has a dict interface (something other derived
            #   non-indexed Components may do as well), so we don't want
            #   to test the existence of iteritems as a check for
            #   component datas. We will rely on is_indexed() to catch
            #   all the indexed components.  Then we will do special
            #   processing for the scalar components to catch the case
            #   where there are "sparse scalar components"
            if comp.is_indexed():
                _items = comp.iteritems()
            elif hasattr(comp, '_data'):
                # This may be an empty Scalar component (e.g., from
                # Constraint.Skip on a scalar Constraint)
                assert len(comp._data) <= 1
                _items = iteritems(comp._data)
            else:
                _items = ((None, comp),)

            if _sort_indices:
                _items = sorted(_items, key=itemgetter(0))
            if active is None or not isinstance(comp, ActiveIndexedComponent):
                for idx, compData in _items:
                    yield (name, idx), compData
            else:
                for idx, compData in _items:
                    if compData.active == active:
                        yield (name, idx), compData

    @deprecated("The all_components method is deprecated.  "
                "Use the Block.component_objects() method.",
                version="4.1.10486")
    def all_components(self, *args, **kwargs):
        return self.component_objects(*args, **kwargs)

    @deprecated("The active_components method is deprecated.  "
                "Use the Block.component_objects() method.",
                version="4.1.10486")
    def active_components(self, *args, **kwargs):
        kwargs['active'] = True
        return self.component_objects(*args, **kwargs)

    @deprecated("The all_component_data method is deprecated.  "
                "Use the Block.component_data_objects() method.",
                version="4.1.10486")
    def all_component_data(self, *args, **kwargs):
        return self.component_data_objects(*args, **kwargs)

    @deprecated("The active_component_data method is deprecated.  "
                "Use the Block.component_data_objects() method.",
                version="4.1.10486")
    def active_component_data(self, *args, **kwargs):
        kwargs['active'] = True
        return self.component_data_objects(*args, **kwargs)

    def component_objects(self, ctype=None, active=None, sort=False,
                          descend_into=True, descent_order=None):
        """
        Return a generator that iterates through the
        component objects in a block.  By default, the
        generator recursively descends into sub-blocks.
        """
        if not descend_into:
            for x in self.component_map(ctype, active, sort).itervalues():
                yield x
            return
        for _block in self.block_data_objects(active, sort, descend_into, descent_order):
            for x in _block.component_map(ctype, active, sort).itervalues():
                yield x

    def component_data_objects(self,
                               ctype=None,
                               active=None,
                               sort=False,
                               descend_into=True,
                               descent_order=None):
        """
        Return a generator that iterates through the
        component data objects for all components in a
        block.  By default, this generator recursively
        descends into sub-blocks.
        """
        if descend_into:
            block_generator = self.block_data_objects(
                active=active,
                sort=sort,
                descend_into=descend_into,
                descent_order=descent_order)
        else:
            block_generator = (self,)

        for _block in block_generator:
            for x in _block._component_data_iter(ctype=ctype,
                                                 active=active,
                                                 sort=sort):
                yield x[1]

    def component_data_iterindex(self,
                                 ctype=None,
                                 active=None,
                                 sort=False,
                                 descend_into=True,
                                 descent_order=None):
        """
        Return a generator that returns a tuple for each
        component data object in a block.  By default, this
        generator recursively descends into sub-blocks.  The
        tuple is

            ((component name, index value), _ComponentData)

        """
        if descend_into:
            block_generator = self.block_data_objects(
                active=active,
                sort=sort,
                descend_into=descend_into,
                descent_order=descent_order)
        else:
            block_generator = (self,)

        for _block in block_generator:
            for x in _block._component_data_iter(ctype=ctype,
                                                 active=active,
                                                 sort=sort):
                yield x

    @deprecated("The all_blocks method is deprecated.  "
                "Use the Block.block_data_objects() method.",
                version="4.1.10486")
    def all_blocks(self, *args, **kwargs):
        return self.block_data_objects(*args, **kwargs)

    @deprecated("The active_blocks method is deprecated.  "
                "Use the Block.block_data_objects() method.",
                version="4.1.10486")
    def active_blocks(self, *args, **kwargs):
        kwargs['active'] = True
        return self.block_data_objects(*args, **kwargs)

    def block_data_objects(self,
                           active=None,
                           sort=False,
                           descend_into=True,
                           descent_order=None):

        """
        This method returns a generator that iterates
        through the current block and recursively all
        sub-blocks.  This is semantically equivalent to

            component_data_objects(Block, ...)

        """
        if descend_into is False:
            if active is not None and self.active != active:
                # Return an iterator over an empty tuple
                return ().__iter__()
            else:
                return (self,).__iter__()
        #
        # Rely on the _tree_iterator:
        #
        if descend_into is True:
            descend_into = (Block,)
        elif isclass(descend_into):
            descend_into = (descend_into,)
        return self._tree_iterator(ctype=descend_into,
                                   active=active,
                                   sort=sort,
                                   traversal=descent_order)

    def _tree_iterator(self,
                       ctype=None,
                       active=None,
                       sort=None,
                       traversal=None):

        # TODO: merge into block_data_objects
        if ctype is None:
            ctype = (Block,)
        elif isclass(ctype):
            ctype = (ctype,)

        # A little weird, but since we "normally" return a generator, we
        # will return a generator for an empty list instead of just
        # returning None or an empty list here (so that consumers can
        # count on us always returning a generator)
        if active is not None and self.active != active:
            return ().__iter__()

        # ALWAYS return the "self" Block, even if it does not match
        # ctype.  This is because we map this ctype to the
        # "descend_into" argument in public calling functions: callers
        # expect that the called thing will be iterated over.
        #
        # if self.parent_component().ctype not in ctype:
        #    return ().__iter__()

        if traversal is None or \
                traversal == TraversalStrategy.PrefixDepthFirstSearch:
            return self._prefix_dfs_iterator(ctype, active, sort)
        elif traversal == TraversalStrategy.BreadthFirstSearch:
            return self._bfs_iterator(ctype, active, sort)
        elif traversal == TraversalStrategy.PostfixDepthFirstSearch:
            return self._postfix_dfs_iterator(ctype, active, sort)
        else:
            raise RuntimeError("unrecognized traversal strategy: %s"
                               % (traversal, ))

    def _prefix_dfs_iterator(self, ctype, active, sort):
        """Helper function implementing a non-recursive prefix order
        depth-first search.  That is, the parent is returned before its
        children.

        Note: this method assumes it is called ONLY by the _tree_iterator
        method, which centralizes certain error checking and
        preliminaries.
        """
        PM = PseudoMap(self, ctype, active, sort)
        _stack = [(self,).__iter__(), ]
        while _stack:
            try:
                PM._block = _block = advance_iterator(_stack[-1])
                yield _block
                if not PM:
                    continue
                _stack.append(_block.component_data_objects(ctype=ctype,
                                                            active=active,
                                                            sort=sort,
                                                            descend_into=False))
            except StopIteration:
                _stack.pop()

    def _postfix_dfs_iterator(self, ctype, active, sort):
        """
        Helper function implementing a non-recursive postfix
        order depth-first search.  That is, the parent is
        returned after its children.

        Note: this method assumes it is called ONLY by the
        _tree_iterator method, which centralizes certain
        error checking and preliminaries.
        """
        _stack = [(self, self.component_data_iterindex(ctype, active, sort, False))]
        while _stack:
            try:
                _sub = advance_iterator(_stack[-1][1])[-1]
                _stack.append((_sub,
                               _sub.component_data_iterindex(ctype, active, sort, False)
                               ))
            except StopIteration:
                yield _stack.pop()[0]

    def _bfs_iterator(self, ctype, active, sort):
        """Helper function implementing a non-recursive breadth-first search.
        That is, all children at one level in the tree are returned
        before any of the children at the next level.

        Note: this method assumes it is called ONLY by the _tree_iterator
        method, which centralizes certain error checking and
        preliminaries.

        """
        if SortComponents.sort_indices(sort):
            if SortComponents.sort_names(sort):
                sorter = itemgetter(1, 2)
            else:
                sorter = itemgetter(0, 2)
        elif SortComponents.sort_names(sort):
            sorter = itemgetter(1)
        else:
            sorter = None

        _levelQueue = {0: (((None, None, self,),),)}
        while _levelQueue:
            _level = min(_levelQueue)
            _queue = _levelQueue.pop(_level)
            if not _queue:
                break
            if sorter is None:
                _queue = _levelWalker(_queue)
            else:
                _queue = sorted(_sortingLevelWalker(_queue), key=sorter)

            _level += 1
            _levelQueue[_level] = []
            # JDS: rework the _levelQueue logic so we don't need to
            # merge the key/value returned by the new
            # component_data_iterindex() method.
            for _items in _queue:
                yield _items[-1]  # _block
                _levelQueue[_level].append(
                    tmp[0] + (tmp[1],) for tmp in
                    _items[-1].component_data_iterindex(ctype=ctype,
                                                        active=active,
                                                        sort=sort,
                                                        descend_into=False))

    def fix_all_vars(self):
        # TODO: Simplify based on recursive logic
        for var in itervalues(self.component_map(Var)):
            var.fix()
        for block in itervalues(self.component_map(Block)):
            block.fix_all_vars()

    def unfix_all_vars(self):
        # TODO: Simplify based on recursive logic
        for var in itervalues(self.component_map(Var)):
            var.unfix()
        for block in itervalues(self.component_map(Block)):
            block.unfix_all_vars()

    def is_constructed(self):
        """
        A boolean indicating whether or not all *active* components of the
        input model have been properly constructed.
        """
        if not self.parent_component()._constructed:
            return False
        for x in self._decl_order:
            if x[0] is not None and x[0].active and not x[0].is_constructed():
                return False
        return True

    def _pprint_blockdata_components(self, ostream):
        #
        # We hard-code the order of the core Pyomo modeling
        # components, to ensure that the output follows the logical order
        # that expected by a user.
        #
        import pyomo.core.base.component_order
        items = list(pyomo.core.base.component_order.items)
        items_set = set(items)
        items_set.add(Block)
        #
        # Collect other model components that are registered
        # with the IModelComponent extension point.  These are appended
        # to the end of the list of the list.
        #
        dynamic_items = set()
        for item in self._ctypes:
            if not item in items_set:
                dynamic_items.add(item)
        # extra items get added alphabetically (so output is consistent)
        items.append(Block)
        items.extend(sorted(dynamic_items, key=lambda x: x.__name__))

        indented_ostream = StreamIndenter(ostream, self._PPRINT_INDENT)
        for item in items:
            keys = sorted(self.component_map(item))
            if not keys:
                continue
            #
            # NOTE: these conditional checks should not be hard-coded.
            #
            ostream.write("%d %s Declarations\n"
                          % (len(keys), item.__name__))
            for key in keys:
                self.component(key).pprint(ostream=indented_ostream)
            ostream.write("\n")
        #
        # Model Order
        #
        decl_order_keys = list(self.component_map().keys())
        ostream.write("%d Declarations: %s\n"
                      % (len(decl_order_keys),
                          ' '.join(str(x) for x in decl_order_keys)))

    def display(self, filename=None, ostream=None, prefix=""):
        """
        Print the Pyomo model in a verbose format.
        """
        if filename is not None:
            OUTPUT = open(filename, "w")
            self.display(ostream=OUTPUT, prefix=prefix)
            OUTPUT.close()
            return
        if ostream is None:
            ostream = sys.stdout
        if self.parent_block() is not None:
            ostream.write(prefix + "Block " + self.name + '\n')
        else:
            ostream.write(prefix + "Model " + self.name + '\n')
        #
        # FIXME: We should change the display order (to Obj, Var, Con,
        # Block) and change the printer to only display sections with
        # active components.  That will fix the need for the special
        # case for blocks below.  I am not implementing this now as it
        # would break tests just before a release.  [JDS 1/7/15]
        import pyomo.core.base.component_order
        for item in pyomo.core.base.component_order.display_items:
            #
            ostream.write(prefix + "\n")
            ostream.write(prefix + "  %s:\n" % pyomo.core.base.component_order.display_name[item])
            ACTIVE = self.component_map(item, active=True)
            if not ACTIVE:
                ostream.write(prefix + "    None\n")
            else:
                for obj in itervalues(ACTIVE):
                    obj.display(prefix=prefix + "    ", ostream=ostream)

        item = Block
        ACTIVE = self.component_map(item, active=True)
        if ACTIVE:
            ostream.write(prefix + "\n")
            ostream.write(
                prefix + "  %s:\n" %
                pyomo.core.base.component_order.display_name[item])
            for obj in itervalues(ACTIVE):
                obj.display(prefix=prefix + "    ", ostream=ostream)

    #
    # The following methods are needed to support passing blocks as
    # models to a solver.
    #

    def valid_problem_types(self):
        """This method allows the pyomo.opt convert function to work with a
        Model object."""
        return [ProblemFormat.pyomo]

    def write(self,
              filename=None,
              format=None,
              solver_capability=None,
              io_options={}):
        """
        Write the model to a file, with a given format.
        """
        #
        # Guess the format if none is specified
        #
        if (filename is None) and (format is None):
            # Preserving backwards compatibility here.
            # The function used to be defined with format='lp' by
            # default, but this led to confusing behavior when a
            # user did something like 'model.write("f.nl")' and
            # expected guess_format to create an NL file.
            format = ProblemFormat.cpxlp
        if (filename is not None) and (format is None):
            format = guess_format(filename)
            if format is None:
                raise ValueError(
                    "Could not infer file format from file name '%s'.\n"
                    "Either provide a name with a recognized extension "
                    "or specify the format using the 'format' argument."
                    % filename)
        problem_writer = WriterFactory(format)
        if problem_writer is None:
            raise ValueError(
                "Cannot write model in format '%s': no model "
                "writer registered for that format"
                % str(format))

        if solver_capability is None:
            def solver_capability(x): return True
        (filename, smap) = problem_writer(self,
                                          filename,
                                          solver_capability,
                                          io_options)
        smap_id = id(smap)
        if not hasattr(self, 'solutions'):
            # This is a bit of a hack.  The write() method was moved
            # here from PyomoModel to support the solution of arbitrary
            # blocks in a hierarchical model.  However, we cannot import
            # PyomoModel at the beginning of the file due to a circular
            # import.  When we rearchitect the solution writers/solver
            # API, we should revisit this and remove the circular
            # dependency (we only need it here because we store the
            # SymbolMap returned by the writer in the solutions).
            from pyomo.core.base.PyomoModel import ModelSolutions
            self.solutions = ModelSolutions(self)
        self.solutions.add_symbol_map(smap)

        if __debug__ and logger.isEnabledFor(logging.DEBUG):
            logger.debug(
                "Writing model '%s' to file '%s' with format %s",
                self.name,
                str(filename),
                str(format))
        return filename, smap_id


@ModelComponentFactory.register("A component that contains one or more model components.")
class Block(ActiveIndexedComponent):
    """
    Blocks are indexed components that contain other components
    (including blocks).  Blocks have a global attribute that defines
    whether construction is deferred.  This applies to all components
    that they contain except blocks.  Blocks contained by other
    blocks use their local attribute to determine whether construction
    is deferred.
    """

    _ComponentDataClass = _BlockData

    def __new__(cls, *args, **kwds):
        if cls != Block:
            return super(Block, cls).__new__(cls)
        if not args or (args[0] is UnindexedComponent_set and len(args) == 1):
            return SimpleBlock.__new__(SimpleBlock)
        else:
            return IndexedBlock.__new__(IndexedBlock)

    def __init__(self, *args, **kwargs):
        """Constructor"""
        self._suppress_ctypes = set()
        _rule = kwargs.pop('rule', None)
        _options = kwargs.pop('options', None)
        # As concrete applies to the Block at declaration time, we will
        # not use an initializer.
        _concrete = kwargs.pop('concrete', False)
        # As dense applies to the whole container, we will not use an
        # initializer
        self._dense = kwargs.pop('dense', True)
        kwargs.setdefault('ctype', Block)
        ActiveIndexedComponent.__init__(self, *args, **kwargs)
        if _options is not None:
            deprecation_warning(
                "The Block 'options=' keyword is deprecated.  "
                "Equivalent functionality can be obtained by wrapping "
                "the rule function to add the options dictionary to "
                "the function arguments", version='TBD')
            if self.is_indexed():
                def rule_wrapper(model, *_idx):
                    return _rule(model, *_idx, **_options)
            else:
                def rule_wrapper(model):
                    return _rule(model, **_options)
            self._rule = Initializer(rule_wrapper)
        else:
            self._rule = Initializer(_rule)
        if _concrete:
            # Call self.construct() as opposed to just setting the _constructed
            # flag so that the base class construction procedure fires (this
            # picks up any construction rule that the user may provide)
            self.construct()

    def _getitem_when_not_present(self, idx):
        _block = self._setitem_when_not_present(idx)
        if self._rule is None:
            return _block

        if _BlockConstruction.data:
            data = _BlockConstruction.data.get(id(self), None)
            if data is not None:
                data = data.get(idx, None)
            if data is not None:
                # Note that for scalar Blocks, this will override the
                # entry for _BlockConstruction.data[id(self)], as _block
                # is self.
                _BlockConstruction.data[id(_block)] = data
        else:
            data = None

        try:
            obj = self._rule(_block, idx)
            # If the user returns a block, transfer over everything
            # they defined into the empty one we created.  We do
            # this inside the try block so that any abstract
            # components declared by the rule have the opportunity
            # to be initialized with data from
            # _BlockConstruction.data as they are transferred over.
            if obj is not _block and isinstance(obj, _BlockData):
                _block.transfer_attributes_from(obj)
        finally:
            if data is not None and _block is not self:
                del _BlockConstruction.data[id(_block)]

        # TBD: Should we allow skipping Blocks???
        # if obj is Block.Skip and idx is not None:
        #   del self._data[idx]
        return _block

    def find_component(self, label_or_component):
        """
        Return a block component given a name.
        """
        return ComponentUID(label_or_component).find_component_on(self)

    def construct(self, data=None):
        """
        Initialize the block
        """
        if __debug__ and logger.isEnabledFor(logging.DEBUG):
            logger.debug("Constructing %s '%s', from data=%s",
                         self.__class__.__name__, self.name, str(data))
        if self._constructed:
            return
        timer = ConstructionTimer(self)
        self._constructed = True

        # Constructing blocks is tricky.  Scalar blocks are already
        # partially constructed (they have _data[None] == self) in order
        # to support Abstract blocks.  The block may therefore already
        # have components declared on it.  In order to preserve
        # decl_order, we must construct those components *first* before
        # firing any rule.  Indexed blocks should be empty, so we only
        # need to fire the rule in order.
        #
        #  Since the rule does not pass any "data" on, we build a scalar
        #  "stack" of pointers to block data (_BlockConstruction.data)
        #  that the individual blocks' add_component() can refer back to
        #  to handle component construction.
        if data is None:
            data = {}
        _BlockConstruction.data[id(self)] = data
        try:
            if self.is_indexed():
                # We can only populate Blocks with finite indexing sets
                if self.index_set().isfinite() and (
                        self._dense or self._rule is not None):
                    for _idx in self.index_set():
                        # Trigger population & call the rule
                        self._getitem_when_not_present(_idx)
            else:
                # We must check that any pre-existing components are
                # constructed.  This catches the case where someone is
                # building a Concrete model by building (potentially
                # pseudo-abstract) sub-blocks and then adding them to a
                # Concrete model block.
                _idx = next(iter(UnindexedComponent_set))
                _predefined_components = self.component_map()
                if _predefined_components:
                    if _idx not in self._data:
                        # Derived block classes may not follow the scalar
                        # Block convention of initializing _data to point to
                        # itself (i.e., they are not set up to support
                        # Abstract models)
                        self._data[_idx] = self
<<<<<<< HEAD
                    for name, obj in iteritems(_predefined_components):
                        if not obj._constructed:
                            obj.construct(data.get(name, None))
                # Trigger the (normal) intialization of the block
                self._getitem_when_not_present(_idx)
        finally:
            # We must check if data is still in the dictionary, as
            # scalar blocks will have already removed the entry (as
            # the _data and the component are the same object)
            _BlockConstruction.data.pop(id(self), None)
=======
                    if data is not None:
                        data = data.get(_idx, None)
                    if data is None:
                        data = {}
                    for name, obj in iteritems(_predefined_components):
                        if not obj._constructed:
                            obj.construct(data.get(name, None))
                # Trigger the (normal) initialization of the block
                self._getitem_when_not_present(_idx)
        finally:
            # We must allow that id(self) may no longer be in
            # _BlockConstruction.data, as _getitem_when_not_present will
            # have already removed the entry for scalar blocks (as the
            # BlockData and the Block component are the same object)
            if data is not None:
                _BlockConstruction.data.pop(id(self), None)
>>>>>>> 08f4188b
            timer.report()

    def _pprint_callback(self, ostream, idx, data):
        if not self.is_indexed():
            data._pprint_blockdata_components(ostream)
        else:
            ostream.write("%s : Active=%s\n" % (data.name, data.active))
            ostream = StreamIndenter(ostream, self._PPRINT_INDENT)
            data._pprint_blockdata_components(ostream)

    def _pprint(self):
        _attrs = [
            ("Size", len(self)),
            ("Index", self._index if self.is_indexed() else None),
            ('Active', self.active),
        ]
        # HACK: suppress the top-level block header (for historical reasons)
        if self.parent_block() is None and not self.is_indexed():
            return None, iteritems(self._data), None, self._pprint_callback
        else:
            return _attrs, iteritems(self._data), None, self._pprint_callback

    def display(self, filename=None, ostream=None, prefix=""):
        """
        Display values in the block
        """
        if filename is not None:
            OUTPUT = open(filename, "w")
            self.display(ostream=OUTPUT, prefix=prefix)
            OUTPUT.close()
            return
        if ostream is None:
            ostream = sys.stdout

        for key in sorted(self):
            _BlockData.display(self[key], filename, ostream, prefix)


class SimpleBlock(_BlockData, Block):

    def __init__(self, *args, **kwds):
        _BlockData.__init__(self, component=self)
        Block.__init__(self, *args, **kwds)
        # Initialize the data dict so that (abstract) attribute
        # assignment will work.  Note that we do not trigger
        # get/setitem_when_not_present so that we do not (implicitly)
        # trigger the Block rule
        self._data[None] = self

    # We want scalar Blocks to pick up the Block display method
    display = Block.display


class IndexedBlock(Block):

    def __init__(self, *args, **kwds):
        Block.__init__(self, *args, **kwds)


def generate_cuid_names(block,
                        ctype=None,
                        descend_into=True,
                        cuid_names_=None):
    """
    Bulk generation of CUID strings for all components stored on a block.

    Args:
        block: The block to generate CUID strings for.
        ctype: The ctype to generate CUID strings for (e.g.,
            Var). This keyword is optional and if left to
            its default value of None, the function will
            generate CUID strings for all component
            types. Note that if ctype is not None, this
            function will still generate CUID strings for
            any parent containers (such as blocks) that
            prefix the components requested even though the
            parent ctype may not match the input ctype.
        descend_into (bool, component type, or iterable of component types):
            Indicates whether or not the function should descend
            into subblocks. Default is True.
            Example usage: descend_into=(Block, Disjunct)
        cuid_names_: Used internally by the function.

    Returns:
        A dictionary-like object that maps model components
        to their CUID string.

    """
    # get the current blocks label, if it has one
    if cuid_names_ is None:
        cuid_names_ = ComponentMap()
        block_prefix = ''
    else:
        block_prefix = cuid_names_[block] + '.'

    # determine if we need to generate labels on
    # subblocks
    if descend_into is True:
        descend_ctype = (Block,)
    elif descend_into is False:
        descend_ctype = False
    elif type(descend_into) == type:
        descend_ctype = (descend_into,)
    elif isinstance(descend_into, collections.Iterable):
        for i in descend_into:
            assert type(i) == type
        descend_ctype = tuple(descend_into)
    else:
        raise ValueError('Unrecognized value passed to descend_into: %s. '
                         'We support True, False, types, or '
                         'iterables of types.'
                         % descend_into)

    if type(ctype) in (tuple, list, set):
        ctypes = tuple(ctype)
    elif ctype is None:
        ctypes = None
    else:
        ctypes = (ctype,)

    if descend_into and ctype is not None:
        ctypes = tuple(set(descend_ctype) | set(ctypes))

    for key, obj in block.component_map(ctype=ctypes).items():
        obj_cuid = block_prefix + key
        if obj.is_indexed():
            for data_key, obj_data in obj.items():
                if data_key.__class__ is tuple:
                    key_cuid = ','.join(
                        ComponentUID.tDict.get(type(x), '?') + str(x)
                        for x in data_key)
                else:
                    key_cuid = ComponentUID.tDict.get(type(data_key), '?') + \
                        str(data_key)
                cuid_names_[obj_data] = obj_cuid + ":" + key_cuid
            obj_cuid += ":**"
        cuid_names_[obj] = obj_cuid

    # Now recurse into subblocks
    if descend_into:
        sub_blocks = block.component_data_objects(descend_ctype,
                                                  descend_into=descend_into)
        for block_ in sub_blocks:
            generate_cuid_names(block_,
                                ctype=ctypes,
                                descend_into=False,
                                cuid_names_=cuid_names_)

    return cuid_names_


#
# Deprecated functions.
#
@deprecated("The active_components function is deprecated.  "
            "Use the Block.component_objects() method.",
            version="4.1.10486")
def active_components(block, ctype, sort_by_names=False, sort_by_keys=False):
    return block.component_objects(ctype, active=True, sort=sort_by_names)


@deprecated("The components function is deprecated.  "
            "Use the Block.component_objects() method.",
            version="4.1.10486")
def components(block, ctype, sort_by_names=False, sort_by_keys=False):
    return block.component_objects(ctype, active=False, sort=sort_by_names)


@deprecated("The active_components_data function is deprecated.  "
            "Use the Block.component_data_objects() method.",
            version="4.1.10486")
def active_components_data(block, ctype,
                           sort=None, sort_by_keys=False, sort_by_names=False):
    return block.component_data_objects(ctype=ctype, active=True, sort=sort)


@deprecated("The components_data function is deprecated.  "
            "Use the Block.component_data_objects() method.",
            version="4.1.10486")
def components_data(block, ctype,
                    sort=None, sort_by_keys=False, sort_by_names=False):
    return block.component_data_objects(ctype=ctype, active=False, sort=sort)


#
# Create a Block and record all the default attributes, methods, etc.
# These will be assumes to be the set of illegal component names.
#
_BlockData._Block_reserved_words = set(dir(Block()))


class _IndexedCustomBlockMeta(type):
    """Metaclass for creating an indexed custom block.
    """

    pass


class _ScalarCustomBlockMeta(type):
    """Metaclass for creating a scalar custom block.
    """

    def __new__(meta, name, bases, dct):
        def __init__(self, *args, **kwargs):
            # bases[0] is the custom block data object
            bases[0].__init__(self, component=self)
            # bases[1] is the custom block object that
            # is used for declaration
            bases[1].__init__(self, *args, **kwargs)

        dct["__init__"] = __init__
        return type.__new__(meta, name, bases, dct)


class CustomBlock(Block):
    """ The base class used by instances of custom block components
    """

    def __init__(self, *args, **kwds):
        if self._default_ctype is not None:
            kwds.setdefault('ctype', self._default_ctype)
        Block.__init__(self, *args, **kwds)


    def __new__(cls, *args, **kwds):
        if cls.__name__.startswith('_Indexed') or \
                cls.__name__.startswith('_Scalar'):
            # we are entering here the second time (recursive)
            # therefore, we need to create what we have
            return super(CustomBlock, cls).__new__(cls)
        if not args or (args[0] is UnindexedComponent_set and len(args) == 1):
            n = _ScalarCustomBlockMeta(
                "_Scalar%s" % (cls.__name__,),
                (cls._ComponentDataClass, cls),
                {}
            )
            return n.__new__(n)
        else:
            n = _IndexedCustomBlockMeta(
                "_Indexed%s" % (cls.__name__,),
                (cls,),
                {}
            )
            return n.__new__(n)


def declare_custom_block(name, new_ctype=None):
    """ Decorator to declare components for a custom block data class

    >>> @declare_custom_block(name=FooBlock)
    ... class FooBlockData(_BlockData):
    ...    # custom block data class
    ...    pass
    """

    def proc_dec(cls):
        # this is the decorator function that
        # creates the block component class

        # Default (derived) Block attributes
        clsbody = {
            "__module__": cls.__module__,  # magic to fix the module
            # Default IndexedComponent data object is the decorated class:
            "_ComponentDataClass": cls,
            # By default this new block does not declare a new ctype
            "_default_ctype": None,
        }

        c = type(
            name,  # name of new class
            (CustomBlock,),  # base classes
            clsbody,  # class body definitions (will populate __dict__)
        )

        if new_ctype is not None:
            if new_ctype is True:
                c._default_ctype = c
            elif type(new_ctype) is type:
                c._default_ctype = new_ctype
            else:
                raise ValueError("Expected new_ctype to be either type "
                                 "or 'True'; received: %s" % (new_ctype,))

        # Register the new Block type in the same module as the BlockData
        setattr(sys.modules[cls.__module__], name, c)
        # TODO: can we also register concrete Indexed* and Scalar*
        # classes into the original BlockData module (instead of relying
        # on metaclasses)?

        # are these necessary?
        setattr(cls, '_orig_name', name)
        setattr(cls, '_orig_module', cls.__module__)
        return cls

    return proc_dec
<|MERGE_RESOLUTION|>--- conflicted
+++ resolved
@@ -1936,9 +1936,8 @@
         #  "stack" of pointers to block data (_BlockConstruction.data)
         #  that the individual blocks' add_component() can refer back to
         #  to handle component construction.
-        if data is None:
-            data = {}
-        _BlockConstruction.data[id(self)] = data
+        if data is not None:
+            _BlockConstruction.data[id(self)] = data
         try:
             if self.is_indexed():
                 # We can only populate Blocks with finite indexing sets
@@ -1962,18 +1961,6 @@
                         # itself (i.e., they are not set up to support
                         # Abstract models)
                         self._data[_idx] = self
-<<<<<<< HEAD
-                    for name, obj in iteritems(_predefined_components):
-                        if not obj._constructed:
-                            obj.construct(data.get(name, None))
-                # Trigger the (normal) intialization of the block
-                self._getitem_when_not_present(_idx)
-        finally:
-            # We must check if data is still in the dictionary, as
-            # scalar blocks will have already removed the entry (as
-            # the _data and the component are the same object)
-            _BlockConstruction.data.pop(id(self), None)
-=======
                     if data is not None:
                         data = data.get(_idx, None)
                     if data is None:
@@ -1990,7 +1977,6 @@
             # BlockData and the Block component are the same object)
             if data is not None:
                 _BlockConstruction.data.pop(id(self), None)
->>>>>>> 08f4188b
             timer.report()
 
     def _pprint_callback(self, ostream, idx, data):
