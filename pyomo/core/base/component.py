--- conflicted
+++ resolved
@@ -1173,9 +1173,6 @@
         except AttributeError:
             return self._cids.__ne__(other)
 
-<<<<<<< HEAD
-    def _partial_cuid_from_index(self, idx, wildcard_location=None):
-=======
     def _validate_slice_index(self, idx):
         """
         Slices support a wider range of indices than CUIDs.
@@ -1227,29 +1224,12 @@
             return tuple(validated_index)
 
     def _partial_cuid_from_index(self, idx):
->>>>>>> ac00b1fc
         """
         Converts an index into an (index, type-string) tuple
         as required by _cid entries. Slices and ellipses are
         converted to wildcard notation.
         """
         tDict = ComponentUID.tDict
-<<<<<<< HEAD
-        if idx.__class__ is tuple:
-            if wildcard_location is not None:
-                # Replace index with '' and type with * in the location
-                # of the wildcard set
-                idx = (idx[0:wildcard_location] + ('',) +
-                        idx[wildcard_location+1:])
-            return ( idx, ''.join(tDict.get(type(x), '?')
-                if i != wildcard_location else '*' for i, x in enumerate(idx)) )
-        else:
-            if wildcard_location == 0:
-                # This is the convention if the component is indexed only by
-                # the wildcard set
-                return ( ('',), '*' )
-            return ( (idx,), tDict.get(type(idx), '?') )
-=======
         if idx.__class__ is not tuple:
             idx = (idx,)
         if idx == (Ellipsis,):
@@ -1418,7 +1398,6 @@
                 # Reset index to empty tuple (the CUID convention for a
                 # simple component)
                 index = ()
->>>>>>> ac00b1fc
 
     def _generate_cuid(self, component, cuid_buffer=None, context=None,
             wildcard_set=None):
@@ -1647,41 +1626,41 @@
 ComponentUID.tDict.update( (v, ComponentUID.tKeys[i])
                            for i,v in enumerate(ComponentUID.tList) )
 
-def get_location_of_coordinate_set(setprod, subset):
-    """For a SetProduct and some 1-dimensional coordinate set of that
-    SetProduct, returns the location of an index of the coordinate
-    set within the index of the setproduct.
-
-    Args:
-        setprod : SetProduct containing the subset of interest
-        subset : 1-dimensional set whose location will be found in the
-                 SetProduct
-    
-    Returns:
-        Integer location of the subset within the SetProduct
-    """
-    if subset.dimen != 1:
-        raise ValueError(
-            'Cannot get the location of %s because it is multi-dimensional'
-            %(subset.name))
-
-    loc = None
-    i = 0 
-    found = False
-    if hasattr(setprod, 'subsets'):
-        subsets = setprod.subsets()
-    else:
-        subsets = [setprod]
-
-    for _set in subsets:
-        if _set is subset:
-            if found:
-                raise ValueError(
-                    'Cannot get the location of %s because it appears '
-                    'multiple times' % _set)
-            found = True
-            loc = i
-            i += 1
-        else:
-            i += _set.dimen
-    return loc+#def get_location_of_coordinate_set(setprod, subset):
+#    """For a SetProduct and some 1-dimensional coordinate set of that
+#    SetProduct, returns the location of an index of the coordinate
+#    set within the index of the setproduct.
+#
+#    Args:
+#        setprod : SetProduct containing the subset of interest
+#        subset : 1-dimensional set whose location will be found in the
+#                 SetProduct
+#    
+#    Returns:
+#        Integer location of the subset within the SetProduct
+#    """
+#    if subset.dimen != 1:
+#        raise ValueError(
+#            'Cannot get the location of %s because it is multi-dimensional'
+#            %(subset.name))
+#
+#    loc = None
+#    i = 0 
+#    found = False
+#    if hasattr(setprod, 'subsets'):
+#        subsets = setprod.subsets()
+#    else:
+#        subsets = [setprod]
+#
+#    for _set in subsets:
+#        if _set is subset:
+#            if found:
+#                raise ValueError(
+#                    'Cannot get the location of %s because it appears '
+#                    'multiple times' % _set)
+#            found = True
+#            loc = i
+#            i += 1
+#        else:
+#            i += _set.dimen
+#    return loc