# -*- coding: utf-8 -*-
"""Implementation of the MindtPy solver.

The MindtPy (MINLP Decomposition Toolkit) solver applies a variety of
decomposition-based approaches to solve nonlinear continuous-discrete problems.
These approaches include:

- Outer approximation
- Benders decomposition [pending]
- Partial surrogate cuts [pending]
- Extended cutting plane [pending by Saeed]

This solver implementation was developed by Carnegie Mellon University in the
research group of Ignacio Grossmann.

For nonconvex problems, the bounds solve_data.LB and solve_data.UB may not be
rigorous. Questions: Please make a post at StackOverflow and/or David Bernal
<https://github.com/bernalde>

"""
from __future__ import division

import logging

from pyomo.common.config import (
    ConfigBlock, ConfigValue, In, PositiveFloat, PositiveInt
)
from pyomo.contrib.gdpopt.util import (
    _DoNothing, copy_var_list_values,
    create_utility_block,
    restore_logger_level, time_code,
    setup_results_object, process_objective, a_logger, lower_logger_level_to)
from pyomo.contrib.mindtpy.initialization import MindtPy_initialize_master
from pyomo.contrib.mindtpy.iterate import MindtPy_iteration_loop
from pyomo.contrib.mindtpy.util import (
    MindtPySolveData, model_is_valid
)
from pyomo.core import (
    Block, ConstraintList, NonNegativeReals, RangeSet, Set, Suffix, Var, value,
    VarList, TransformationFactory)
from pyomo.opt import SolverFactory, SolverResults
from pyutilib.misc import Container


logger = logging.getLogger('pyomo.contrib.mindtpy')

__version__ = (0, 1, 0)


@SolverFactory.register(
    'mindtpy',
    doc='MindtPy: Mixed-Integer Nonlinear Decomposition Toolbox in Pyomo')
class MindtPySolver(object):
    """A decomposition-based MINLP solver.
    """

    CONFIG = ConfigBlock("MindtPy")
    CONFIG.declare("bound_tolerance", ConfigValue(
        default=1E-5,
        domain=PositiveFloat,
        description="Bound tolerance",
        doc="Relative tolerance for bound feasibility checks."
    ))
    CONFIG.declare("iteration_limit", ConfigValue(
        default=30,
        domain=PositiveInt,
        description="Iteration limit",
        doc="Number of maximum iterations in the decomposition methods."
    ))
    CONFIG.declare("time_limit", ConfigValue(
        default=600,
        domain=PositiveInt,
        description="Time limit (seconds, default=600)",
        doc="Seconds allowed until terminated. Note that the time limit can"
            "currently only be enforced between subsolver invocations. You may"
            "need to set subsolver time limits as well."
    ))
    CONFIG.declare("strategy", ConfigValue(
        default="OA",
        domain=In(["OA", "GBD", "ECP", "PSC", "GOA"]),
        description="Decomposition strategy",
        doc="MINLP Decomposition strategy to be applied to the method. "
            "Currently available Outer Approximation (OA), Extended Cutting "
            "Plane (ECP), Partial Surrogate Cuts (PSC), and Generalized "
            "Benders Decomposition (GBD)."
    ))
    CONFIG.declare("init_strategy", ConfigValue(
        default="rNLP",
        domain=In(["rNLP", "initial_binary", "max_binary"]),
        description="Initialization strategy",
        doc="Initialization strategy used by any method. Currently the "
            "continuous relaxation of the MINLP (rNLP), solve a maximal "
            "covering problem (max_binary), and fix the initial value for "
            "the integer variables (initial_binary)."
    ))
    CONFIG.declare("max_slack", ConfigValue(
        default=1000.0,
        domain=PositiveFloat,
        description="Maximum slack variable",
        doc="Maximum slack variable value allowed for the Outer Approximation "
            "cuts."
    ))
    CONFIG.declare("OA_penalty_factor", ConfigValue(
        default=1000.0,
        domain=PositiveFloat,
        description="Outer Approximation slack penalty factor",
        doc="In the objective function of the Outer Approximation method, the "
            "slack variables corresponding to all the constraints get "
            "multiplied by this number and added to the objective."
    ))
    CONFIG.declare("ECP_tolerance", ConfigValue(
        default=1E-4,
        domain=PositiveFloat,
        description="ECP tolerance",
        doc="Feasibility tolerance used to determine the stopping criterion in"
            "the ECP method. As long as nonlinear constraint are violated for "
            "more than this tolerance, the method will keep iterating."
    ))
    CONFIG.declare("nlp_solver", ConfigValue(
        default="ipopt",
        domain=In(["ipopt", "gams"]),
        description="NLP subsolver name",
        doc="Which NLP subsolver is going to be used for solving the nonlinear"
            "subproblems."
    ))
    CONFIG.declare("nlp_solver_args", ConfigBlock(
        implicit=True,
        description="NLP subsolver options",
        doc="Which NLP subsolver options to be passed to the solver while "
            "solving the nonlinear subproblems."
    ))
    CONFIG.declare("mip_solver", ConfigValue(
        default="glpk",
        domain=In(["gurobi", "cplex", "cbc", "glpk", "gams",
                   "gurobi_persistent", "cplex_persistent"]),
        description="MIP subsolver name",
        doc="Which MIP subsolver is going to be used for solving the mixed-"
            "integer master problems."
    ))
    CONFIG.declare("mip_solver_args", ConfigBlock(
        implicit=True,
        description="MIP subsolver options",
        doc="Which MIP subsolver options to be passed to the solver while "
            "solving the mixed-integer master problems."
    ))
    CONFIG.declare("call_after_master_solve", ConfigValue(
        default=_DoNothing(),
        domain=None,
        description="Function to be executed after every master problem",
        doc="Callback hook after a solution of the master problem."
    ))
    CONFIG.declare("call_after_subproblem_solve", ConfigValue(
        default=_DoNothing(),
        domain=None,
        description="Function to be executed after every subproblem",
        doc="Callback hook after a solution of the nonlinear subproblem."
    ))
    CONFIG.declare("call_after_subproblem_feasible", ConfigValue(
        default=_DoNothing(),
        domain=None,
        description="Function to be executed after every feasible subproblem",
        doc="Callback hook after a feasible solution"
            " of the nonlinear subproblem."
    ))
    CONFIG.declare("tee", ConfigValue(
        default=False,
        description="Stream output to terminal.",
        domain=bool
    ))
    CONFIG.declare("logger", ConfigValue(
        default='pyomo.contrib.mindtpy',
        description="The logger object or name to use for reporting.",
        domain=a_logger
    ))
    CONFIG.declare("small_dual_tolerance", ConfigValue(
        default=1E-8,
        description="When generating cuts, small duals multiplied "
                    "by expressions can cause problems. Exclude all duals "
                    "smaller in absolute value than the following."
    ))
    CONFIG.declare("integer_tolerance", ConfigValue(
        default=1E-5,
        description="Tolerance on integral values."
    ))
    CONFIG.declare("constraint_tolerance", ConfigValue(
        default=1E-6,
        description="Tolerance on constraint satisfaction."
    ))
    CONFIG.declare("variable_tolerance", ConfigValue(
        default=1E-8,
        description="Tolerance on variable bounds."
    ))
    CONFIG.declare("zero_tolerance", ConfigValue(
        default=1E-8,
        description="Tolerance on variable equal to zero."
    ))
    CONFIG.declare("initial_feas", ConfigValue(
        default=True,
        description="Apply an initial feasibility step.",
        domain=bool
    ))
    CONFIG.declare("obj_bound", ConfigValue(
        default=1E15,
        domain=PositiveFloat,
        description="Bound applied to the linearization of the objective function if master MILP is unbounded."
    ))
    CONFIG.declare("integer_to_binary", ConfigValue(
        default=False,
        description="Convert integer variables to binaries (for integer cuts).",
        domain=bool
    ))
    CONFIG.declare("add_integer_cuts", ConfigValue(
        default=False,
        description="Add integer cuts (no-good cuts) to binary variables to disallow same integer solution again."
                    "Note that 'integer_to_binary' flag needs to be used to apply it to actual integers and not just binaries.",
        domain=bool
    ))
    CONFIG.declare("single_tree", ConfigValue(
        default=False,
        description="Use single tree implementation in solving the MILP master problem.",
        domain=bool
    ))
    CONFIG.declare("solution_pool", ConfigValue(
        default=False,
        description="Use solution pool in solving the MILP master problem.",
        domain=bool
    ))
    CONFIG.declare("add_slack", ConfigValue(
        default=False,
        description="whether add slack variable here."
                    "slack variables here are used to deal with nonconvex MINLP.",
        domain=bool
    ))
    CONFIG.declare("continuous_var_bound", ConfigValue(
        default=1e10,
        description="default bound added to unbounded continuous variables in nonlinear constraint if single tree is activated.",
        domain=PositiveFloat
    ))
    CONFIG.declare("integer_var_bound", ConfigValue(
        default=1e9,
        description="default bound added to unbounded integral variables in nonlinear constraint if single tree is activated.",
        domain=PositiveFloat
    ))
    CONFIG.declare("cycling_check", ConfigValue(
        default=True,
        description="check if OA algorithm is stalled in a cycle and terminate.",
        domain=bool
    ))
    CONFIG.declare("feasibility_norm", ConfigValue(
        default="L_infinity",
        domain=In(["L1", "L2", "L_infinity"]),
        description="different forms of objective function in feasibility subproblem."
    ))
    CONFIG.declare("differentiate_mode", ConfigValue(
        default="reverse_symbolic",
        domain=In(["reverse_symbolic", "sympy"]),
        description="differentiate mode to calculate jacobian."
    ))
    CONFIG.declare("linearize_inactive", ConfigValue(
        default=False,
        description="Add OA cuts for inactive constraints.",
        domain=bool
    ))

    def available(self, exception_flag=True):
        """Check if solver is available.
        TODO: For now, it is always available. However, sub-solvers may not
        always be available, and so this should reflect that possibility.
        """
        return True

    def version(self):
        """Return a 3-tuple describing the solver version."""
        return __version__

    def solve(self, model, **kwds):
        """Solve the model.
        Warning: this solver is still in beta. Keyword arguments subject to
        change. Undocumented keyword arguments definitely subject to change.
        Warning: at this point in time, if you try to use PSC or GBD with
        anything other than IPOPT as the NLP solver, bad things will happen.
        This is because the suffixes are not in place to extract dual values
        from the variable bounds for any other solver.
        TODO: fix needed with the GBD implementation.
        Args:
            model (Block): a Pyomo model or block to be solved
        """
        config = self.CONFIG(kwds.pop('options', {}))
        config.set_value(kwds)

        # configration confirmation
        if config.single_tree:
            config.iteration_limit = 1
            config.add_slack = False
            config.add_integer_cuts = False
            config.mip_solver = 'cplex_persistent'
            config.logger.info(
                "Single tree implementation is activated. The defalt MIP solver is 'cplex_persistent'")
        # if the slacks fix to zero, just don't add them
        if config.max_slack == 0.0:
            config.add_slack = False

        solve_data = MindtPySolveData()
        solve_data.results = SolverResults()
        solve_data.timing = Container()
        solve_data.curr_int_sol = []
        solve_data.prev_int_sol = []

        solve_data.original_model = model
        solve_data.working_model = model.clone()
        if config.integer_to_binary:
            TransformationFactory('contrib.integer_to_binary'). \
                apply_to(solve_data.working_model)

        new_logging_level = logging.INFO if config.tee else None
        with time_code(solve_data.timing, 'total', is_main_timer=True), \
                lower_logger_level_to(config.logger, new_logging_level), \
                create_utility_block(solve_data.working_model, 'MindtPy_utils', solve_data):
            config.logger.info("---Starting MindtPy---")

            MindtPy = solve_data.working_model.MindtPy_utils
            setup_results_object(solve_data, config)
<<<<<<< HEAD

            # Process objective in case that it is nonlinear move it to constraints
            process_objective(solve_data, config)
=======
            process_objective(solve_data, config, use_mcpp=False)
>>>>>>> fd4e0222

            # Save model initial values.
            solve_data.initial_var_values = list(
                v.value for v in MindtPy.variable_list)

            # Store the initial model state as the best solution found. If we
            # find no better solution, then we will restore from this copy.
            solve_data.best_solution_found = None

            # Record solver name
            solve_data.results.solver.name = 'MindtPy' + str(config.strategy)

            # Validate the model to ensure that MindtPy is able to solve it.
            if not model_is_valid(solve_data, config):
                return

            # Create a model block in which to store the generated feasibility
            # slack constraints. Do not leave the constraints on by default.
            feas = MindtPy.MindtPy_feas = Block()
            feas.deactivate()
            feas.feas_constraints = ConstraintList(
                doc='Feasibility Problem Constraints')

            # Create a model block in which to store the generated linear
            # constraints. Do not leave the constraints on by default.
            lin = MindtPy.MindtPy_linear_cuts = Block()
            lin.deactivate()

            # Integer cuts exclude particular discrete decisions
            lin.integer_cuts = ConstraintList(doc='integer cuts')
            # Feasible integer cuts exclude discrete realizations that have
            # been explored via an NLP subproblem. Depending on model
            # characteristics, the user may wish to revisit NLP subproblems
            # (with a different initialization, for example). Therefore, these
            # cuts are not enabled by default.
            #
            # Note: these cuts will only exclude integer realizations that are
            # not already in the primary integer_cuts ConstraintList.
            lin.feasible_integer_cuts = ConstraintList(
                doc='explored integer cuts')
            lin.feasible_integer_cuts.deactivate()

            # Set up iteration counters
            solve_data.nlp_iter = 0
            solve_data.mip_iter = 0
            solve_data.mip_subiter = 0

            # set up bounds
            solve_data.LB = float('-inf')
            solve_data.UB = float('inf')
            solve_data.LB_progress = [solve_data.LB]
            solve_data.UB_progress = [solve_data.UB]

            # Set of NLP iterations for which cuts were generated
            lin.nlp_iters = Set(dimen=1)

            # Set of MIP iterations for which cuts were generated in ECP
            lin.mip_iters = Set(dimen=1)

            if config.feasibility_norm == 'L1' or config.feasibility_norm == 'L2':
                feas.nl_constraint_set = Set(initialize=[i for i, constr in enumerate(MindtPy.constraint_list, 1) if
                                                         constr.body.polynomial_degree() not in (1, 0)],
                                             doc="Integer index set over the nonlinear constraints."
                                             "The set corresponds to the index of nonlinear constraint in constraint_set")
                # Create slack variables for feasibility problem
                feas.slack_var = Var(feas.nl_constraint_set,
                                     domain=NonNegativeReals, initialize=1)
            else:
                feas.slack_var = Var(domain=NonNegativeReals, initialize=1)

            # Create slack variables for OA cuts
            if config.add_slack:
                lin.slack_vars = VarList(
                    bounds=(0, config.max_slack), initialize=0, domain=NonNegativeReals)

            # Flag indicating whether the solution improved in the past
            # iteration or not
            solve_data.solution_improved = False

            if not hasattr(solve_data.working_model, 'ipopt_zL_out'):
                solve_data.working_model.ipopt_zL_out = Suffix(
                    direction=Suffix.IMPORT)
            if not hasattr(solve_data.working_model, 'ipopt_zU_out'):
                solve_data.working_model.ipopt_zU_out = Suffix(
                    direction=Suffix.IMPORT)

            # Initialize the master problem
            with time_code(solve_data.timing, 'initialization'):
                MindtPy_initialize_master(solve_data, config)

            # Algorithm main loop
            with time_code(solve_data.timing, 'main loop'):
                MindtPy_iteration_loop(solve_data, config)

            if solve_data.best_solution_found is not None:
                # Update values in original model
                copy_var_list_values(
                    from_list=solve_data.best_solution_found.MindtPy_utils.variable_list,
                    to_list=MindtPy.variable_list,
                    config=config)
                # MindtPy.objective_value.set_value(
                #     value(solve_data.working_objective_expr, exception=False))
                copy_var_list_values(
                    MindtPy.variable_list,
                    solve_data.original_model.component_data_objects(Var),
                    config)

            solve_data.results.problem.lower_bound = solve_data.LB
            solve_data.results.problem.upper_bound = solve_data.UB

        solve_data.results.solver.timing = solve_data.timing
        solve_data.results.solver.user_time = solve_data.timing.total
        solve_data.results.solver.wallclock_time = solve_data.timing.total

        solve_data.results.solver.iterations = solve_data.mip_iter

        if config.single_tree:
            solve_data.results.solver.num_nodes = solve_data.nlp_iter - \
                (1 if config.init_strategy == 'rNLP' else 0)

        return solve_data.results

    #
    # Support "with" statements.
    #
    def __enter__(self):
        return self

    def __exit__(self, t, v, traceback):
        pass<|MERGE_RESOLUTION|>--- conflicted
+++ resolved
@@ -320,13 +320,9 @@
 
             MindtPy = solve_data.working_model.MindtPy_utils
             setup_results_object(solve_data, config)
-<<<<<<< HEAD
 
             # Process objective in case that it is nonlinear move it to constraints
             process_objective(solve_data, config)
-=======
-            process_objective(solve_data, config, use_mcpp=False)
->>>>>>> fd4e0222
 
             # Save model initial values.
             solve_data.initial_var_values = list(
