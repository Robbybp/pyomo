--- conflicted
+++ resolved
@@ -29,12 +29,8 @@
     model.k3.fixed = True
     
     # Inlet concentration of A, gmol/m^3
-<<<<<<< HEAD
-    model.caf = float(data['caf']) 
-=======
     model.caf = Var(initialize = float(data['caf']), within=PositiveReals)
     model.caf.fixed = True
->>>>>>> 582a9685
     
 	# Space velocity (flowrate/volume)
     model.sv = Var(initialize = float(data['sv']), within=PositiveReals)
